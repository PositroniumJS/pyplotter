# pyplotter

A data browser and vizualizer for QCoDes database, csv, s2p and BlueFors logging files. The purpose of the plotter is to make data exploration as simple and fast as possible. You should never waste time to plot some raw, do some simple fit, ... and that's why the plotter do it for you.


## ⚙️ Getting Started

### 🔗 Requirements

Currently the following packages are required:
* qdarkstyle
* lmfit
* multiprocess
* numpy>=1.17.0
* pandas>=1.0.0
* platformdirs
* pyopengl
* pyqt5
* pyqt5-sip
* pyqtwebengine
* pyqtgraph>=0.12.3
* qcodes>=0.26.0
* scikit-rf
* scipy
* pylabrad (Labrad data support)

Optional:
* pylabrad (Labrad data support)

### Installation

Some users reported various issues with pyqt when using pyplotter in the general conda environment.
While the reasons for these various issues aare still unknown, an easy way around it is to dedicate a conda environement to pyplotter.
That way seems to keep pyqt happy.

First you create the conda environement
```bash
conda create --name pyplotter python=3.11
conda activate pyplotter
```

Second, install packages with conda
```bash
conda install pyqtgraph
```

Third, install pyplotter
```bash
git clone https://github.com/pyplotter/pyplotter
cd pyplotter
pip install -e .
```

<<<<<<< HEAD
(Optional), Following the step 1 $ 2, you can also clone this repository, install required packages, and manually run pyplotter:
```bash
cd ./pyplotter
pip install -r requirements.txt
=======

### Debug setup

You can also setup pyplotter and debug it as a local python module:

First, repeat the first two installation steps, and clone this repository.


Second, manually install packages
```bash
cd ./pyplotter
pip install -r requirements.txt
```

Third, run pyplotter
```bash
>>>>>>> 23affe3d
python -m pyplotter.pyplotter
```


<<<<<<< HEAD
Note for Labrad users: 

  - You can access the Labrad data in two ways, depending on whether you have a connection to the Labrad datavault server:
    1. Read Labrad datasets in local files (SWMR mode of hdf5 files).
       However, this is not stable if the hdf5 file is busy! I strongly recommend "ONLY READ" the Labrad datasets that are not actively used by other users.
    2. Support liveplot. Labrad data is accessed through the native RPC protocol
       Pyplotter acts just like the normal Labrad Client. 

  - Non-Labrad users should not be affected even if they do not have pylabrad. 
  - To mimic the layout of Labrad Grapher, you could modify `ui/mainWindow.py` as:
=======
### Notes for Labrad users (Optional)

  - You can access the Labrad data in two ways, depending on whether you have a connection to the Labrad datavault server:
    1. Read Labrad datasets in local files (SWMR mode of hdf5 files).
       However, this is not stable if the `.hdf5` file is busy! I strongly recommend "ONLY READ" the Labrad datasets that are not actively used by other users.
    2. Accessed the Labrad datasets using the native RPC protocol of `Labrad`(https://github.com/labrad). 
       It is stable for live plot, because Pyplotter acts just like normal Labrad Client. 

  - Non-Labrad users should not be affected even if they do not have pylabrad. 
  - To mimic the layout of Labrad `Grapher`(https://github.com/labrad/labrad-manager-delphi/tree/master/Grapher), you could modify `ui/mainWindow.py`:
>>>>>>> 23affe3d
    ```
    # from .mainWindowui import Ui_MainWindow
    from .mainWindowui_r2c2 import Ui_MainWindow
    ```

## 🛠️ Use

The easiest way to launch the program is to search "plotter" in the window search bar and press enter.

Another solution is to open a terminal, type "plotter" and press enter.

### Tip

* To open folders, databases, ... : use one click, no double click
* You may create a shortcut which target `%windir%\System32\WindowsPowerShell\v1.0\powershell.exe -ExecutionPolicy ByPass -NoExit -Command "& 'C:\Users\****\Anaconda3\shell\condabin\conda-hook.ps1' ; conda activate 'C:\Users\****\Anaconda3'; conda activate python38; plotter"`

### Main window

Once the software is launched, you access the main window shown below

![main](doc/main_03.png)

You can:
* browse in folders
* Open CSV/s2p files
* Open BlueFors log folder
* Open a QCoDeS database

When you select a QCoDeS database, you will display all its information as shown below

![main](doc/main_02.png)

You may now click on a run to show its dependent parameters and its station

![main](doc/main_01.png)

### Extract run

You can directly extract run from the main windows by left clicking on a run

![Extract run](doc/exportRun01.gif)

### 1d plot

To plot your data, check the dependent parameter you want to plot

![1D plot](doc/main_04.gif)

You can plot as many dependent parameters as you want from the same run, see below

![1D plot](doc/main_05.png)

#### 1d plot interactions

Many interactions with your curves are available.

For example the filter interaction.
First you select the curve you want to interact with on the "Select curve" group box.
Second you select the data you want to use for the interaction and then you click on the interaction you want, here "Savitsky-Golay".

![1D plot](doc/plot_1d_02.gif)


Various model are available for fitting:

![1D plot](doc/plot_1d_03.gif)

### 2d plot

To plot your data, check the dependent parameter you want to plot

![2D plot](doc/main_05.gif)

#### 2d ploimage.pngt interactions

Once a 2d plot is launched you can make slices of your data and launched 1d plot linked to your 2d plot.
The linked 1d plot has the standard interactivity of a standard 1d plot.

![2D plot](doc/plot_2d_02.gif)

### Staring and hiding your run

The plotter allos the user to star or hide a run.
To do so simply press "s" and "h" when you have selected a run.
A star runs will then appear with a star while a hidden run will no be visible per default but will require the user to click on "Show hidden".
This offers an easy way to hide "faulty" run and note "good" run but it doesn't replace a good old labbook.

![2D plot](doc/main_06.gif)

### Find a parameter in QCoDeS metadata

QCoDeS metadata consists of saving *everything* and while this is nice it makes the recovery of information quite delicate.
In order to make this smoother the plotter allows the user to filter the visible metada by typing in the filter text field

![metadata](doc/main_07.gif)

### Live plot mode

The plotter can also plot data during acquisition by using the livePlot check box.
Simply choose a QCoDeS database and click on livePlot and any new run will be displayed as a standard 1d or 2d plot.

![livePlot](doc/livePlot_01.gif)

### Compare data from different run

The plotter offers a way to compare any data already plotted in a 1d plot window.
When at least two curves are plotted, an "Add curves" tab will appear allowing user to compare curves from different runs.


## ⚠️ Known issues

### Read data taken by a newer QCoDeS version

QCoDeS ensures backward but not forward compatibility for the data which means that a database taken by a version "i" de QCoDeS can be read by another version "j" of QCoDeS only if "j>i".
Otherwise the plotter will most likely have error like the following one:
```bash
Traceback (most recent call last):
  File "...\pyplotter\pyplotter\sources\loaddata.py", line 89, in run
    d = self.getParameterData(self.runId, paramsDependent['name'], self.signals.updateProgressBar, self.progressBarKey)
  File "...\pyplotter\pyplotter\sources\qcodesdatabase.py", line 743, in getParameterData
    ds =  load_by_id(run_id=int(runId), conn=conn)
  File "...\Anaconda3\envs\python37\lib\site-packages\qcodes\dataset\data_set.py", line 1228, in load_by_id
    d = DataSet(conn=conn, run_id=run_id)
  File "...\Anaconda3\envs\python37\lib\site-packages\qcodes\dataset\data_set.py", line 295, in __init__
    run_desc = self._get_run_description_from_db()
  File "...\Anaconda3\envs\python37\lib\site-packages\qcodes\dataset\data_set.py", line 559, in _get_run_description_from_db
    return serial.from_json_to_current(desc_str)
  File "...\Anaconda3\envs\python37\lib\site-packages\qcodes\dataset\descriptions\versioning\serialization.py", line 115, in from_json_to_current
    return from_dict_to_current(json.loads(json_str))
  File "...\Anaconda3\envs\python37\lib\site-packages\qcodes\dataset\descriptions\versioning\serialization.py", line 70, in from_dict_to_current
    desc = from_dict_to_native(dct)
  File "...\Anaconda3\envs\python37\lib\site-packages\qcodes\dataset\descriptions\versioning\serialization.py", line 63, in from_dict_to_native
    return run_describers[dct['version']]._from_dict(dct)
KeyError: 2
```

To solve the issue, just update your QCoDeS verion:
```bash
pip install --upgrade qcodes
```

## 👷🏼 Authors

* **Etienne Dumur** -*main developer*- etienne.dumur@cea.fr
* **Liang Xiang** -*labrad support*- xlelephant@gmail.com
  
## 🕹️ License

MIT

## 🙏 Acknowledgments

* [plottr](https://github.com/toolsforexperiments/plottr), for the inspiration of some interfaces.
* [pyqtgraph](http://www.pyqtgraph.org/), for the amazing and **fast** plotting library.
* [bokeh](https://github.com/bokeh/bokeh/blob/7cc500601cdb688c4b6b2153704097f3345dd91c/bokeh/palettes.py), for their work on the colormap palette reused here.
* [qb style](https://github.com/quantumblacklabs/qbstyles), for its color codes of lines.
* [labrad Grapher](https://github.com/labrad/labrad-manager-delphi/tree/master/Grapher), for the two-column layout.<|MERGE_RESOLUTION|>--- conflicted
+++ resolved
@@ -22,7 +22,6 @@
 * qcodes>=0.26.0
 * scikit-rf
 * scipy
-* pylabrad (Labrad data support)
 
 Optional:
 * pylabrad (Labrad data support)
@@ -51,45 +50,26 @@
 pip install -e .
 ```
 
-<<<<<<< HEAD
-(Optional), Following the step 1 $ 2, you can also clone this repository, install required packages, and manually run pyplotter:
+
+### Debug setup
+
+You can also setup pyplotter and debug it as a local python module:
+
+First, repeat the first two installation steps, and clone this repository.
+
+
+Second, manually install packages
 ```bash
 cd ./pyplotter
 pip install -r requirements.txt
-=======
-
-### Debug setup
-
-You can also setup pyplotter and debug it as a local python module:
-
-First, repeat the first two installation steps, and clone this repository.
-
-
-Second, manually install packages
-```bash
-cd ./pyplotter
-pip install -r requirements.txt
 ```
 
 Third, run pyplotter
 ```bash
->>>>>>> 23affe3d
 python -m pyplotter.pyplotter
 ```
 
 
-<<<<<<< HEAD
-Note for Labrad users: 
-
-  - You can access the Labrad data in two ways, depending on whether you have a connection to the Labrad datavault server:
-    1. Read Labrad datasets in local files (SWMR mode of hdf5 files).
-       However, this is not stable if the hdf5 file is busy! I strongly recommend "ONLY READ" the Labrad datasets that are not actively used by other users.
-    2. Support liveplot. Labrad data is accessed through the native RPC protocol
-       Pyplotter acts just like the normal Labrad Client. 
-
-  - Non-Labrad users should not be affected even if they do not have pylabrad. 
-  - To mimic the layout of Labrad Grapher, you could modify `ui/mainWindow.py` as:
-=======
 ### Notes for Labrad users (Optional)
 
   - You can access the Labrad data in two ways, depending on whether you have a connection to the Labrad datavault server:
@@ -100,7 +80,6 @@
 
   - Non-Labrad users should not be affected even if they do not have pylabrad. 
   - To mimic the layout of Labrad `Grapher`(https://github.com/labrad/labrad-manager-delphi/tree/master/Grapher), you could modify `ui/mainWindow.py`:
->>>>>>> 23affe3d
     ```
     # from .mainWindowui import Ui_MainWindow
     from .mainWindowui_r2c2 import Ui_MainWindow
