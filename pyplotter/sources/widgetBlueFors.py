# This Python file uses the following encoding: utf-8
from PyQt5 import QtWidgets, QtWidgets, QtCore
import os
import pandas as pd
from.functions import pandasTimestamp2Int

from .config import loadConfigCurrent
config = loadConfigCurrent()


class WidgetBlueFors(QtWidgets.QWidget):


    signalClearTableWidgetDatabase = QtCore.pyqtSignal()
    signalClearTableWidgetParameter = QtCore.pyqtSignal()
    signalClearSnapshot = QtCore.pyqtSignal()
    signalUpdateLabelCurrentSnapshot = QtCore.pyqtSignal(str)
    signalUpdateLabelCurrentRun = QtCore.pyqtSignal(str)
    signalSendStatusBarMessage = QtCore.pyqtSignal(str, str)

    signalLineEditSnapshotEnabled    = QtCore.pyqtSignal(bool)
    signalLabelSnapshotEnabled       = QtCore.pyqtSignal(bool)

    signalUpdateProgressBar = QtCore.pyqtSignal(int, float, str)
    signalRemoveProgressBar = QtCore.pyqtSignal(int)
    signalFillTableWidgetParameter = QtCore.pyqtSignal(int, list, dict, dict, str, str, str, str, bool)
    signalLoadedDataFull = QtCore.pyqtSignal(int, str, str, str, str, str, QtWidgets.QCheckBox, int, tuple, str, str, str, str, str, str, bool)

    def __init__(self, parent):
        """
        Class handling the reading of csv file.
        """

        super(WidgetBlueFors, self).__init__(parent)



    @QtCore.pyqtSlot(str, bool, int)
    def blueForsLoad(self, absPath: str,
                           doubleClick: bool,
                           progressBarId: int) -> None:

        folderName = os.path.basename(absPath)

        self.signalSendStatusBarMessage.emit('Loading {}'.format(folderName),
                                             'orange')

        # Clean GUI
        self.signalLineEditSnapshotEnabled.emit(False)
        self.signalLabelSnapshotEnabled.emit(False)
        self.signalClearTableWidgetDatabase.emit()
        self.signalClearTableWidgetParameter.emit()
        self.signalClearSnapshot.emit()
        self.signalUpdateLabelCurrentSnapshot.emit('')
        self.signalUpdateLabelCurrentRun.emit('')


        self.paramDependentList = []
        progress = 0.
        progressIteration = 1/22
        for file in sorted(os.listdir(absPath)):

            fileName = file[:-13]
            filePath = os.path.join(absPath, file)
            # We only show file handled by the plotter
            if fileName in config.keys():

                # Maxigauges file (all pressure gauges)
                if fileName=='maxigauge':

                    df = pd.read_csv(filePath,
                                     delimiter=',',
                                     names=['date', 'time',
                                         'ch1_name', 'ch1_void1', 'ch1_status', 'ch1_pressure', 'ch1_void2', 'ch1_void3',
                                         'ch2_name', 'ch2_void1', 'ch2_status', 'ch2_pressure', 'ch2_void2', 'ch2_void3',
                                         'ch3_name', 'ch3_void1', 'ch3_status', 'ch3_pressure', 'ch3_void2', 'ch3_void3',
                                         'ch4_name', 'ch4_void1', 'ch4_status', 'ch4_pressure', 'ch4_void2', 'ch4_void3',
                                         'ch5_name', 'ch5_void1', 'ch5_status', 'ch5_pressure', 'ch5_void2', 'ch5_void3',
                                         'ch6_name', 'ch6_void1', 'ch6_status', 'ch6_pressure', 'ch6_void2', 'ch6_void3',
                                         'void'],
                                     header=None)

                    x = pandasTimestamp2Int(pd.to_datetime(df['date']+'-'+df['time'], format='%d-%m-%y-%H:%M:%S'))

                    for i in range(1, 7):

                        self.signalUpdateProgressBar.emit(progressBarId, progress, 'Downloading data: {:.0f}%'.format(progress*100))
                        progress += progressIteration

                        name = 'ch'+str(i)+'_pressure'
                        y = df[name].to_numpy()*1e-3
                        self.paramDependentList.append({'depends_on' : ['time'],
                                                        'name'  : config[fileName][name[:3]]['labelText'],
                                                        'label' : config[fileName][name[:3]]['labelText'],
                                                        'x' : x,
                                                        'y' : y,
                                                        'unit' : config[fileName][name[:3]]['labelUnits']})

                # Status file (compressor temperatures)
                elif fileName=='Status':

                    df = pd.read_csv(filePath,
                                     delimiter=',',
                                     names=['date', 'time',
                                         'tvpower1_name', 'tvpower1_value',
                                         'tvbearingtemp1_name', 'tvbearingtemp1_value',
                                         'tvcontrollertemp1_name', 'tvcontrollertemp1_value',
                                         'tvbodytemp1_name', 'tvbodytemp1_value',
                                         'tvrot1_name', 'tvrot1_value',
                                         'tvlife1_name', 'tvlife1_value',
                                         'nxdsf_name', 'nxdsf_value',
                                         'nxdsct_name', 'nxdsct_value',
                                         'nxdst_name', 'nxdst_value',
                                         'nxdsbs_name', 'nxdsbs_value',
                                         'nxdstrs_name', 'nxdstrs_value',
                                         'tc400errorcode_name', 'tc400errorcode_value',
                                         'tc400ovtempelec_name', 'tc400ovtempelec_value',
                                         'tc400ovtemppump_name', 'tc400ovtemppump_value',
                                         'tc400setspdatt_name', 'tc400setspdatt_value',
                                         'tc400pumpaccel_name', 'tc400pumpaccel_value',
                                         'tc400commerr_name', 'tc400commerr_value',
                                         'ctrl_pres_name', 'ctrl_pres_value',
                                         'cpastate_name', 'cpastate_value',
                                         'cparun_name', 'cparun_value',
                                         'cpawarn_name', 'cpawarn_value',
                                         'cpaerr_name', 'cpaerr_value',
                                         'cpatempwi_name', 'cpatempwi_value',
                                         'cpatempwo_name', 'cpatempwo_value',
                                         'cpatempo_name', 'cpatempo_value',
                                         'cpatemph_name', 'cpatemph_value',
                                         'cpalp_name', 'cpalp_value',
                                         'cpalpa_name', 'cpalpa_value',
                                         'cpahp_name', 'cpahp_value',
                                         'cpahpa_name', 'cpahpa_value',
                                         'cpadp_name', 'cpadp_value',
                                         'cpacurrent_name', 'cpacurrent_value',
                                         'cpahours_name', 'cpahours_value',
                                         'cpapscale_name', 'cpapscale_value',
                                         'cpatscale_name', 'cpatscale_value',
                                         'cpasn_name', 'cpasn_value',
                                         'cpamodel_name', 'cpamodel_value'],
                                     header=None)

                    x = pandasTimestamp2Int(pd.to_datetime(df['date']+'-'+df['time'], format='%d-%m-%y-%H:%M:%S'))

                    for key in config[fileName]:

<<<<<<< HEAD
                        self.signalUpdateProgressBar.emit(progressBar, progress, 'Downloading data: {:.0f}%'.format(progress*100))
=======
                        self.signalUpdateProgressBar.emit(progressBarId, progress, 'Downloading data: {:.0f}%'.format(progress*100))
>>>>>>> 04e99dee
                        progress += progressIteration

                        df_column_name = key+'_value'
                        y = df[df_column_name].to_numpy()
                        self.paramDependentList.append({'depends_on' : ['time'],
                                                        'name'  : config[fileName][key]['labelText'],
                                                        'label' : config[fileName][key]['labelText'],
                                                        'x' : x,
                                                        'y' : y,
                                                        'unit' : config[fileName][key]['labelUnits']})

                else:

                    # Thermometers files
                    df = pd.read_csv(filePath,
                                     delimiter = ',',
                                     names     = ['date', 'time', 'y'],
                                     header    = None)

                    self.signalUpdateProgressBar.emit(progressBarId, progress, 'Downloading data: {:.0f}%'.format(progress*100))
                    progress += progressIteration

                    try:
                        # Old BlueFors log files
                        # There is a space before the day
                        x = pandasTimestamp2Int(pd.to_datetime(df['date']+'-'+df['time'], format=' %d-%m-%y-%H:%M:%S'))
                    except:
                        # Recent BlueFors log files
                        # There is no space before the day
                        x = pandasTimestamp2Int(pd.to_datetime(df['date']+'-'+df['time'], format='%d-%m-%y-%H:%M:%S'))

                    y = df['y'].to_numpy()*1e-3

                    self.paramDependentList.append({'depends_on' : ['time'],
                                                    'name'  : config[fileName]['labelText'],
                                                    'label' : config[fileName]['labelText'],
                                                    'x' : x,
                                                    'y' : y,
                                                    'unit' : config[fileName]['labelUnits']})


        self.signalFillTableWidgetParameter.emit(0, # runId
                                                 self.paramDependentList, # dependentList,
                                                 {}, # snapshotDict,
                                                 {i['name'] : None for i in self.paramDependentList}, # shapes
                                                 '', # experimentName
                                                 '', # runName
                                                 absPath, # fileAbsPath
                                                 'bluefors', # dataType
                                                 doubleClick) # doubleClick

        self.signalRemoveProgressBar.emit(progressBarId)


    QtCore.pyqtSlot(str, str, str, str, str, int, str, QtWidgets.QCheckBox, int)
    def loadData(self, curveId: str,
                       absPath: str,
                       dependentParamName: str,
                       plotRef: str,
                       plotTitle: str,
                       runId: int,
                       windowTitle: str,
                       cb: QtWidgets.QCheckBox,
                       progressBarId: int) -> None:

        self.signalUpdateProgressBar.emit(progressBarId, 100., 'Downloading data: 100%')

        xLabelText  = 'Time'
        xLabelUnits = ''
        zLabelText  = ''
        zLabelUnits = ''

        for paramDependent in self.paramDependentList:
            if paramDependent['name'] == dependentParamName:
                data = (paramDependent['x'], paramDependent['y'])
                yLabelText  = paramDependent['label']
                yLabelUnits = paramDependent['unit']

        self.signalLoadedDataFull.emit(runId,
                                       curveId,
                                       plotTitle,
                                       windowTitle,
                                       plotRef,
                                       absPath,
                                       cb,
                                       progressBarId,
                                       data,
                                       xLabelText,
                                       xLabelUnits,
                                       yLabelText,
                                       yLabelUnits,
                                       zLabelText,
                                       zLabelUnits,
                                       True) # pg.DateAxisItem<|MERGE_RESOLUTION|>--- conflicted
+++ resolved
@@ -145,11 +145,7 @@
 
                     for key in config[fileName]:
 
-<<<<<<< HEAD
-                        self.signalUpdateProgressBar.emit(progressBar, progress, 'Downloading data: {:.0f}%'.format(progress*100))
-=======
                         self.signalUpdateProgressBar.emit(progressBarId, progress, 'Downloading data: {:.0f}%'.format(progress*100))
->>>>>>> 04e99dee
                         progress += progressIteration
 
                         df_column_name = key+'_value'
