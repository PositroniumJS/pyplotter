# This Python file uses the following encoding: utf-8
from PyQt5 import QtCore, QtWidgets, QtTest
import os


from ..sources.config import loadConfigCurrent
config = loadConfigCurrent()
from ..sources.workers.loadDataFromRun import LoadDataFromRunThread
from ..sources.functions import (clearTableWidget,
                                 getCurveId,
                                 getPlotRef,
                                 getPlotTitle,
                                 getWindowTitle)
from ..sources.widgetPlot import WidgetPlot

# Get the folder path for pictures
PICTURESPATH = os.path.join(os.path.dirname(os.path.realpath(__file__)), 'pictures')

class TableWidgetParameter(QtWidgets.QTableWidget):
    """
    Custom class to be able to sort numerical table column
    """

    signalSendStatusBarMessage       = QtCore.pyqtSignal(str, str)
    signalUpdateProgressBar          = QtCore.pyqtSignal(QtWidgets.QProgressBar, int, str)
    signalRemoveProgressBar          = QtCore.pyqtSignal(QtWidgets.QProgressBar)
    signalAddCurve                   = QtCore.pyqtSignal(str, str, str, str, str, str, int, str, QtWidgets.QCheckBox)
    signalRemoveCurve                = QtCore.pyqtSignal(str, str)
    signalCleanSnapshot              = QtCore.pyqtSignal()
    signalAddSnapshot                = QtCore.pyqtSignal(dict)
    signalLineEditSnapshotEnabled    = QtCore.pyqtSignal(bool)
    signalLabelSnapshotEnabled       = QtCore.pyqtSignal(bool)
    signalUpdateLabelCurrentSnapshot = QtCore.pyqtSignal(str)
    signalUpdateLabelCurrentRun      = QtCore.pyqtSignal(str)
    signaladdRow                     = QtCore.pyqtSignal(int, dict, str, str, str, str, str, str, str, int)

    signalLoadedDataEmpty  = QtCore.pyqtSignal(QtWidgets.QCheckBox, QtWidgets.QProgressBar)
    signalLoadedDataFull   = QtCore.pyqtSignal(int, str, str, str, str, str, QtWidgets.QCheckBox, QtWidgets.QProgressBar, tuple, str, str, str, str, str, str, bool)
    signalCSVLoadData      = QtCore.pyqtSignal(str, str, str, str, str, int, str, QtWidgets.QCheckBox, QtWidgets.QProgressBar)
    signalBlueForsLoadData = QtCore.pyqtSignal(str, str, str, str, str, int, str, QtWidgets.QCheckBox, QtWidgets.QProgressBar)



    def __init__(self, parent=None) -> None:
        super(TableWidgetParameter, self).__init__(parent)

<<<<<<< HEAD
        # self.horizontalHeader().setResizeMode(QtWidgets.QHeaderView.ResizeToContents)
=======
        self.horizontalHeader().setSectionResizeMode(QtWidgets.QHeaderView.ResizeToContents)
>>>>>>> f73447bc

        self.cellClicked.connect(self.parameterCellClicked)

        self.threadpool = QtCore.QThreadPool()

        # Flag
        self._dataDowloadingFlag = False


    def first_call(self):
        ## Only used to propagate information
        # runId
        self.setColumnHidden(0, True)
        # experimentName
        self.setColumnHidden(1, True)
        # parameterName
        self.setColumnHidden(2, True)
        # databaseAbsPath
        self.setColumnHidden(3, True)
        # dataType
        self.setColumnHidden(4, True)

        # Should be last column above + 1
        self.cbColumn = 5



    def parameterCellClicked(self, row: int,
                                   column: int) -> None:
        """
        Handle event when user click on the cell containing the checkbox.
        Basically toggle the checkbox and launch the event associated to the
        checkbox

        Parameters
        ----------
            row, column : int, int
            Row and column where the user clicked
        """

        # If user clicks on the cell containing the checkbox
        if column==self.cbColumn:
            cb = self.cellWidget(row, self.cbColumn)
            cb.toggle()



    def parameterClicked(self,
                         state              : bool,
                         cb                 : QtWidgets.QCheckBox,
                         dependentParamName : str,
                         runId              : int,
                         curveId            : str,
                         plotTitle          : str,
                         windowTitle        : str,
                         paramDependent     : dict,
                         plotRef            : str,
                         databaseAbsPath    : str,
                         dataType           : str) -> None:
        """
        Handle event when user clicked on data line.
        Either get data and display them or remove the data depending on state.

        Parameters
        ----------
        state : bool
            State of the checkbox
        dependentParamName : str
            Name of the dependent parameter from which data will be downloaded.
        runId : int
            Data run id in the current database
        curveId : str
            Id of the curve, see getCurveId.
        plotTitle : str
            Plot title, see getPlotTitle.
        windowTitle : str
            Window title, see getWindowTitle.
        paramDependent : dict
            Dependent parameter the user wants to see the data.
            This should be a qcodes dependent parameter dict.
        plotRef : str
            Reference to a plot window, see getPlotRef.
        """

        if state:

            if len(paramDependent['depends_on'])>2:

                self.signalSendStatusBarMessage.emit('Plotter does not handle data whose dim>2', 'red')
                cb.toggle()
                return
            else:
                self.signalAddCurve.emit(curveId,
                                         databaseAbsPath,
                                         dataType,
                                         dependentParamName,
                                         plotRef,
                                         plotTitle,
                                         runId,
                                         windowTitle,
                                         cb)
        # If the checkbox is unchecked, we remove the plotted data
        else:

            self.signalRemoveCurve.emit(plotRef, curveId)



    @QtCore.pyqtSlot(str, str, str, str, str, str, int, str, QtWidgets.QCheckBox, QtWidgets.QProgressBar)
    def getData(self, curveId: str,
                      databaseAbsPath: str,
                      dataType: str,
                      dependentParamName: str,
                      plotRef: str,
                      plotTitle: str,
                      runId: int,
                      windowTitle: str,
                      cb: QtWidgets.QCheckBox,
                      progressBar: QtWidgets.QProgressBar) -> None:
        """
        Called when user wants to plot qcodes data.
        Create a progress bar in the status bar.
        Launched a thread which will download the data, display the progress in
        the progress bar and call addPlot when the data are downloaded.

        Parameters
        ----------
        runId : int
            Data run id in the current database
        curveId : str
            Id of the curve, see getCurveId.
        plotTitle : str
            Plot title, see getPlotTitle.
        windowTitle : str
            Window title, see getWindowTitle.
        plotRef : str
            Reference of the plot window.
        dependentParamName : str
            Name of the dependent parameter from which data will be downloaded.
        """

        # Flag
        self._dataDowloadingFlag = True

        cb.setEnabled(False)
        QtTest.QTest.qWait(100)

        if dataType=='qcodes':
            worker = LoadDataFromRunThread(curveId,
                                           databaseAbsPath,
                                           dependentParamName,
                                           plotRef,
                                           plotTitle,
                                           runId,
                                           windowTitle,
                                           cb,
                                           progressBar)
            # Connect signals
            # To update the status bar
            worker.signal.sendStatusBarMessage.connect(self.signalSendStatusBarMessage)
            # To update the progress bar
            worker.signal.updateProgressBar.connect(self.signalUpdateProgressBar)
            # If data download failed
            worker.signal.loadedDataEmpty.connect(self.signalLoadedDataEmpty)
            # When data download is done
            worker.signal.loadedDataFull.connect(self.signalLoadedDataFull)

            # Execute the thread
            self.threadpool.start(worker)
        elif dataType=='csv':

            self.signalCSVLoadData.emit(curveId,
                                        databaseAbsPath,
                                        dependentParamName,
                                        plotRef,
                                        plotTitle,
                                        runId,
                                        windowTitle,
                                        cb,
                                        progressBar)
        elif dataType=='bluefors':

            self.signalBlueForsLoadData.emit(curveId,
                                             databaseAbsPath,
                                             dependentParamName,
                                             plotRef,
                                             plotTitle,
                                             runId,
                                             windowTitle,
                                             cb,
                                             progressBar)



    ############################################################################
    #
    #
    #                           Called from thread
    #
    #
    ############################################################################



    @QtCore.pyqtSlot(QtWidgets.QCheckBox)
    def enableCheck(self, cb: QtWidgets.QCheckBox) -> None:

        cb.setEnabled(True)



    ############################################################################
    #
    #
    #                           Called from other widgets
    #
    #
    ############################################################################



    @QtCore.pyqtSlot(int, list, dict, str, str, str, str, bool)
    def slotFillTableWidgetParameter(self, runId: int,
                                           paramDependentList: list,
                                           snapshotDict: dict,
                                           experimentName: str,
                                           runName: str,
                                           databaseAbsPath: str,
                                           dataType: str,
                                           doubleClick: bool) -> None:

        ## Fill the tableWidgetParameters with the run parameters
        clearTableWidget(self)
        self.horizontalHeader().setSectionResizeMode(QtWidgets.QHeaderView.Fixed)
        self.verticalHeader().setSectionResizeMode(QtWidgets.QHeaderView.Fixed)


        plotTitle       = getPlotTitle(databaseAbsPath=databaseAbsPath,
                                       runId=runId,
                                       experimentName=experimentName)
        windowTitle     = getWindowTitle(databaseAbsPath=databaseAbsPath,
                                         runId=runId,
                                         runName=runName)

        for paramDependent in paramDependentList:

            curveId         = getCurveId(databaseAbsPath=databaseAbsPath,
                                        name=paramDependent['name'],
                                        runId=runId)
            plotRef         = getPlotRef(databaseAbsPath=databaseAbsPath,
                                        paramDependent=paramDependent,
                                        runId=runId)

            rowPosition = self.rowCount()
            self.insertRow(rowPosition)
            self.signaladdRow.emit(runId,
                                   paramDependent,
                                   experimentName,
                                   curveId,
                                   plotRef,
                                   plotTitle,
                                   windowTitle,
                                   databaseAbsPath,
                                   dataType,
                                   rowPosition)


        self.setSortingEnabled(True)
        self.horizontalHeader().setSectionResizeMode(QtWidgets.QHeaderView.ResizeToContents)
        self.verticalHeader().setSectionResizeMode(QtWidgets.QHeaderView.ResizeToContents)

        ## Fill the listWidgetMetada with the station snapshot
        self.signalLineEditSnapshotEnabled.emit(True)
        self.signalLabelSnapshotEnabled.emit(True)

        # Update the run snapshot
        self.signalCleanSnapshot.emit()
        self.signalAddSnapshot.emit(snapshotDict)
        self.signalUpdateLabelCurrentSnapshot.emit(str(runId))
        self.signalUpdateLabelCurrentRun.emit(str(runId))


        ## Update label
        self.signalSendStatusBarMessage.emit('Ready', 'green')

        # If a double click is detected, we launch a plot of the first parameter
        if doubleClick:
            self.parameterCellClicked(0, self.cbColumn)



    @QtCore.pyqtSlot(int, dict, str, str, str, str, str, str, str, int, bool)
    def slotAddRow(self, runId: int,
                         paramDependent: dict,
                         experimentName: str,
                         curveId: str,
                         plotRef: str,
                         plotTitle: str,
                         windowTitle: str,
                         databaseAbsPath: str,
                         dataType: str,
                         rowPosition: int,
                         isParameterPlotted: bool) -> None:
        """
        """

        runIdStr = str(runId)

        cb = QtWidgets.QCheckBox()

        if isParameterPlotted:
            cb.setChecked(True)

        self.setItem(rowPosition, 0, QtWidgets.QTableWidgetItem(runIdStr))
        self.setItem(rowPosition, 1, QtWidgets.QTableWidgetItem(experimentName))
        self.setItem(rowPosition, 2, QtWidgets.QTableWidgetItem(paramDependent['name']))
        self.setItem(rowPosition, 3, QtWidgets.QTableWidgetItem(databaseAbsPath))
        self.setItem(rowPosition, 4, QtWidgets.QTableWidgetItem(dataType))
        self.setCellWidget(rowPosition, 5, cb)
        self.setItem(rowPosition, 6, QtWidgets.QTableWidgetItem(paramDependent['label']))
        self.setItem(rowPosition, 7, QtWidgets.QTableWidgetItem(paramDependent['unit']))


        independentString = config['sweptParameterSeparator'].join(paramDependent['depends_on'])
        self.setCellWidget(rowPosition, 8, QtWidgets.QLabel(independentString))

        # Each checkbox at its own event attached to it
        cb.toggled.connect(lambda state,
                                  cb                    = cb,
                                  dependentParamName    = paramDependent['name'],
                                  runId                 = runId,
                                  curveId               = curveId,
                                  plotTitle             = plotTitle,
                                  windowTitle           = windowTitle,
                                  dependent             = paramDependent,
                                  plotRef               = plotRef,
                                  databaseAbsPath       = databaseAbsPath,
                                  dataType              = dataType: self.parameterClicked(state,
                                                                                          cb,
                                                                                          dependentParamName,
                                                                                          runId,
                                                                                          curveId,
                                                                                          plotTitle,
                                                                                          windowTitle,
                                                                                          dependent,
                                                                                          plotRef,
                                                                                          databaseAbsPath,
                                                                                          dataType))



    @QtCore.pyqtSlot(int)
    def slotUncheck(self, curveId: int) -> None:
        """
        Called by plot when a plot is closed.
        Check if the curve display on the plot is currently check.
        Uncheck it if it is the case.
        """

        for row in range(self.rowCount()):

            runId = int(self.item(row, 0).text())
            parameterName = self.item(row, 2).text()
            databaseAbsPath = self.item(row, 3).text()

            rowCurveId = getCurveId(databaseAbsPath=databaseAbsPath,
                                    name=parameterName,
                                    runId=runId)

            if rowCurveId==curveId:
                # Uncheck the checkBox without triggering an event
                self.cellWidget(row, self.cbColumn).setCheckable(False)
                self.cellWidget(row, self.cbColumn).setChecked(False)
                self.cellWidget(row, self.cbColumn).setCheckable(True)



    @QtCore.pyqtSlot()
    def slotClearTable(self) -> None:

        clearTableWidget(self)<|MERGE_RESOLUTION|>--- conflicted
+++ resolved
@@ -44,11 +44,7 @@
     def __init__(self, parent=None) -> None:
         super(TableWidgetParameter, self).__init__(parent)
 
-<<<<<<< HEAD
-        # self.horizontalHeader().setResizeMode(QtWidgets.QHeaderView.ResizeToContents)
-=======
         self.horizontalHeader().setSectionResizeMode(QtWidgets.QHeaderView.ResizeToContents)
->>>>>>> f73447bc
 
         self.cellClicked.connect(self.parameterCellClicked)
 
