--- conflicted
+++ resolved
@@ -4,85 +4,17 @@
 
 from ..sources.config import loadConfigCurrent
 config = loadConfigCurrent()
-<<<<<<< HEAD
-from ..sources.workers import loadDataFromRun, loadLabradDataFromRun
-=======
 from ..sources.workers.loadDataFromRun import LoadDataFromRunThread
 from ..sources.workers.loadLabradDataFromRun import LoadDataFromRunThread as LoadLabradDataFromRunThread
 from ..sources.labradDatavault import LabradDataset
->>>>>>> 23affe3d
 from ..sources.functions import (clearTableWidget,
                                  getCurveId,
                                  getPlotRef,
                                  getPlotTitle,
                                  getWindowTitle,
-<<<<<<< HEAD
-                                 isQcodesData,
-                                 isLabradFolder,
-                                 getParallelDialogWidthHeight,
-                                 findXYIndex, 
-                                 shapeData2d, 
-                                 make_grid
-                                 )
-from qcodes import load_by_run_spec as qcodes_load_by_run_spec
-from ..sources.labradDatavault import LabradDataset, dep_label
-
-
-def LoadDataFromRunThread(
-    curveId,
-    databaseAbsPath,
-    dependentParamName,
-    plotRef,
-    plotTitle,
-    runId,
-    windowTitle,
-    cb,
-    progressBarId,
-):
-    if isLabradFolder(databaseAbsPath):
-        worker = loadLabradDataFromRun.LoadDataFromRunThread(
-            curveId,
-            databaseAbsPath,
-            dependentParamName,
-            plotRef,
-            plotTitle,
-            runId,
-            windowTitle,
-            cb,
-            progressBarId,
-        )
-    elif isQcodesData(os.path.split(databaseAbsPath)[-1]):
-        worker = loadDataFromRun.LoadDataFromRunThread(
-            curveId,
-            databaseAbsPath,
-            dependentParamName,
-            plotRef,
-            plotTitle,
-            runId,
-            windowTitle,
-            cb,
-            progressBarId,
-        )
-    return worker
-
-
-def load_by_run_spec(databaseAbsPath, runId):
-    if isLabradFolder(databaseAbsPath):
-        labrad_dataset = LabradDataset(databaseAbsPath, noisy=False)
-        labrad_dataset.loadDataset(runId)
-        return labrad_dataset 
-    # elif isMongoDBFolder(databaseAbsPath):
-    #     dataset = switch_mongoDB_path(databaseAbsPath)
-    #     dataset.mount(runId - 1)  # MongoDB starts from 0
-    #     fixPath(dataset, databaseAbsPath)
-    #     return dataset
-    elif isQcodesData(os.path.split(databaseAbsPath)[-1]):
-        return qcodes_load_by_run_spec
-=======
                                  isLabradFolder,
                                  isQcodesData
                                  )
->>>>>>> 23affe3d
 
 
 # Get the folder path for pictures
@@ -323,11 +255,7 @@
         cb.setEnabled(False)
         QtCore.QThread.msleep(100)
 
-<<<<<<< HEAD
-        if dataType in ['qcodes', 'Labrad']:
-=======
         if dataType == 'qcodes':
->>>>>>> 23affe3d
             worker = LoadDataFromRunThread(curveId,
                                            databaseAbsPath,
                                            dependentParamName,
@@ -437,144 +365,6 @@
     ############################################################################
 
 
-<<<<<<< HEAD
-    def getPlotDataParameters(self, databaseAbsPath, runId) -> None:
-        """
-        Gather the information from the current dataset.
-
-        Each dependent parameters must be treated independently since they
-        can each have a different number of independent parameters.
-        """
-
-        # Get dataset params
-        paramsDependents = [i for i in self.dataset.getPlotDependents()]
-        # paramsIndependent = [i for i in self.dataset.getIndependents()]
-
-        xParamNames = []
-        xParamLabels = []
-        xParamUnits = []
-        yParamNames = []
-        yParamLabels = []
-        yParamUnits = []
-        zParamNames = []
-        zParamLabels = []
-        zParamUnits = []
-        plotRefs = []
-        dialogXs = []
-        dialogYs = []
-        dialogWidths = []
-        dialogHeights = []
-        dataList = []
-        curveIds = []
-
-        if isLabradFolder(databaseAbsPath):
-            for dep_idx, paramsDependent in enumerate(paramsDependents):
-
-                depends_on = [i for i in self.dataset.getIndependents()]
-
-                param_x = depends_on[0]
-                xParamNames.append(param_x.name + " (name)")
-                xParamLabels.append(param_x.name)
-                xParamUnits.append(param_x.unit)
-
-                # For 2d plot
-                if len(depends_on) > 1:
-                    param_y = depends_on[1]
-                    yParamNames.append(param_y.name + " (name)")
-                    yParamLabels.append(param_y.name)
-                    yParamUnits.append(param_y.unit)
-
-                    zParamNames.append(dep_label(paramsDependent))
-                    zParamLabels.append(paramsDependent.name)
-                    zParamUnits.append(paramsDependent.unit)
-
-                    plotRefs.append(
-                        getPlotRef(
-                            databaseAbsPath=databaseAbsPath,
-                            paramDependent={
-                                "depends_on": [0, 1],
-                                "name": dep_label(paramsDependent),
-                            },
-                            runId=runId,
-                        )
-                    )
-                # For 1d plot
-                else:
-                    yParamNames.append(dep_label(paramsDependent))
-                    yParamLabels.append(paramsDependent.name)
-                    yParamUnits.append(paramsDependent.unit)
-
-                    zParamNames.append("")
-                    zParamLabels.append("")
-                    zParamUnits.append("")
-
-                    plotRefs.append(
-                        getPlotRef(
-                            databaseAbsPath=databaseAbsPath,
-                            paramDependent={"depends_on": [0]},
-                            runId=runId,
-                        )
-                    )
-                # We get the dialog position and size to tile the screen
-                if zParamNames[-1] == '':
-                    dialogTilings = getParallelDialogWidthHeight(nbDialog=1, plotId=0)
-                    dialogX, dialogY, dialogWidth, dialogHeight = [tile[0] for tile in dialogTilings]
-                else:
-                    # tile 3D plot with plot windows
-                    num_2d_plots = len(paramsDependents)
-                    dialogTilings = getParallelDialogWidthHeight(num_2d_plots, plotId=0)
-                    dialogX, dialogY, dialogWidth, dialogHeight = [tile[dep_idx] for tile in dialogTilings]
-                dialogXs.append(dialogX)
-                dialogYs.append(dialogY)
-                dialogWidths.append(dialogWidth)
-                dialogHeights.append(dialogHeight)
-                
-                d = self.dataset.getPlotData()
-                # Create empty data for the plot window launching
-                if zParamNames[-1]=='':
-                    data = (d[:,0], d[:,1 + dep_idx])
-                else:
-
-                    # Find the effective x and y axis, see findXYIndex
-                    xi, yi = findXYIndex(d[:, 1])
-                    # We try to load data
-                    # if there is none, we return an empty array
-                    if config["2dGridInterpolation"] == "grid":
-                        data = make_grid(d[:, xi], d[:, yi], d[:, 2])
-                    else:
-                        data = shapeData2d(
-                            d[:, xi], d[:, yi], d[:, 2 + dep_idx], self.signalSendStatusBarMessage
-                        )
-                    # data = (d[:,0],
-                    #         d[:,1],
-                    #         d[:,2 + dep_idx])
-                dataList.append(data)
-                curveId = getCurveId(databaseAbsPath=databaseAbsPath,
-                                    name=yParamNames[-1],
-                                    runId=runId)
-                curveIds.append(curveId)
-
-        return (
-            xParamNames,
-            xParamLabels,
-            xParamUnits,
-            yParamNames,
-            yParamLabels,
-            yParamUnits,
-            zParamNames,
-            zParamLabels,
-            zParamUnits,
-            plotRefs,
-            dialogXs,
-            dialogYs,
-            dialogWidths,
-            dialogHeights,
-            dataList,
-            curveIds,
-        )
-
-=======
->>>>>>> 23affe3d
     @QtCore.pyqtSlot(int, list, dict, dict, str, str, str, str, bool)
     def slotFillTableWidgetParameter(self, runId: int,
                                            paramDependentList: list,
@@ -639,79 +429,6 @@
         self.signalSendStatusBarMessage.emit('Ready', 'green')
 
         if doubleClick:
-<<<<<<< HEAD
-            # self.parameterCellClicked(0, self._columnIndexes['plotted'])
-            self.dataset =load_by_run_spec(databaseAbsPath, runId)
-            plotTitle   = getPlotTitle(databaseAbsPath, runId, self.dataset.name)
-            windowTitle = getWindowTitle(databaseAbsPath, runId, self.dataset.name)
-            plotParameters = self.getPlotDataParameters(databaseAbsPath, runId)
-
-            for dep_idx, (xParamName, xParamLabel, xParamUnit,
-                yParamName, yParamLabel, yParamUnit,
-                zParamName, zParamLabel, zParamUnit, plotRef, 
-                dialogX, dialogY, dialogWidth, 
-                dialogHeight, data, curveId) in list(enumerate(zip(*plotParameters))):
-                if zParamName == '':
-                    empty_data = (np.array([]),np.array([]))
-                else:
-                    empty_data = (np.array([0., 1.]), 
-                                  np.array([0., 1.]),
-                                  np.array([[0., 1.], [0., 1.]]))
-                # curveId = getCurveId(databaseAbsPath=databaseAbsPath,
-                #     name=yParamName,
-                #     runId=runId)
-                if not self.cellWidget(dep_idx, self._columnIndexes['plotted']).isChecked():
-                    self.signalAddPlot.emit(runId, # runId
-                                            curveId, # curveId
-                                            plotTitle, # plotTitle
-                                            windowTitle, # windowTitle
-                                            plotRef, # plotRef
-                                            databaseAbsPath, # databaseAbsPath
-                                            empty_data, # data
-                                            xParamLabel, # xLabelText
-                                            xParamUnit, # xLabelUnits
-                                            yParamLabel, # yLabelText
-                                            yParamUnit, # yLabelUnits
-                                            zParamLabel, # zLabelText
-                                            zParamUnit, # zLabelUnits
-                                            dialogX, # dialog position x
-                                            dialogY, # dialog position y
-                                            dialogWidth, # dialog width
-                                            dialogHeight) # dialog height
-                    self.cellWidget(dep_idx, self._columnIndexes['plotted']).setCheckable(False)
-                    self.cellWidget(dep_idx, self._columnIndexes['plotted']).setChecked(True)
-                    self.cellWidget(dep_idx, self._columnIndexes['plotted']).setCheckable(True)
-
-            for dep_idx, (xParamName, xParamLabel, xParamUnit,
-                yParamName, yParamLabel, yParamUnit,
-                zParamName, zParamLabel, zParamUnit, plotRef, 
-                dialogX, dialogY, dialogWidth, 
-                dialogHeight, data, curveId) in list(enumerate(zip(*plotParameters))):
-                # 1d plot
-                if len(data)==2:
-
-                    # curveId = getCurveId(databaseAbsPath=databaseAbsPath,
-                    #                      name=yParamName,
-                    #                      runId=runId)
-
-                    self.signalUpdate1d.emit(plotRef, # plotRef
-                                             curveId, # curveId
-                                             yParamName, # curveLegend
-                                             data[0], # x
-                                             data[1], # y
-                                             True, # autoRange
-                                             True)  # interactionUpdateAll
-                # 2d plot
-                elif len(data)==3:
-
-                    self.signalUpdate2d.emit(plotRef,
-                                             data[0],
-                                             data[1],
-                                             data[2])
-
-
-
-=======
             if isLabradFolder(databaseAbsPath):
                 # launch a default plot of the Labrad Data (defined in "plot_dependents" parameter)
                 # To avoid displaying too many progress bar, user config['progressBarMaxNb'] default to 3
@@ -724,7 +441,6 @@
             else:
                 # launch the first dependent plot
                 self.parameterCellClicked(0, self._columnIndexes['plotted'])
->>>>>>> 23affe3d
 
     @QtCore.pyqtSlot(int, dict, str, str, str, str, str, str, str, str, int, bool)
     def slotAddRow(self, runId: int,
