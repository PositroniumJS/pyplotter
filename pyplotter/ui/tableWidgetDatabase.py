from PyQt5 import QtCore, QtWidgets, QtGui
from typing import List
import os
from time import time
from typing import Optional

from ..sources.config import loadConfigCurrent
config = loadConfigCurrent()
from ..sources.runPropertiesExtra import RunPropertiesExtra
from .tableWidgetItemNumOrdered import TableWidgetItemNumOrdered
from ..sources.workers.loadDataBase import LoadDataBaseThread
<<<<<<< HEAD
=======
from ..sources.labradDatavault import getLabradDatabaseInfos
>>>>>>> 23affe3d
# from ..sources.workers.loadRunInfo import LoadRunInfoThread
# from ..sources.workers.checkNbRunDatabase import dataBaseCheckNbRunThread
from ..sources.workers import loadRunInfo, checkNbRunDatabase
from ..sources.workers import loadLabradRunInfo, checkNbRunLabrad
from ..sources.workers.exportRun import ExportRunThread
<<<<<<< HEAD
from ..sources.functions import clearTableWidget, getDatabaseNameFromAbsPath, getLabradDataVaultNameFromAbsPath, isLabradFolder, isQcodesData
=======
from ..sources.functions import clearTableWidget, getDatabaseNameFromAbsPath, isLabradFolder, isQcodesData
>>>>>>> 23affe3d
from ..ui.dialogs.dialogComment import DialogComment
from ..ui.menuExportRun import MenuExportRun

# Get the folder path for pictures
PICTURESPATH = os.path.join(os.path.dirname(os.path.realpath(__file__)), 'pictures')


def LoadRunInfoThread(
    databaseAbsPath,  # databaseAbsPath
    runId,  # runId
    experimentName,  # experimentName
    runName,  # runName
    doubleClicked,
):
    if isLabradFolder(databaseAbsPath):
        worker = loadLabradRunInfo.LoadRunInfoThread(
            databaseAbsPath, runId, experimentName, runName, doubleClicked
        )
    elif isQcodesData(os.path.split(databaseAbsPath)[-1]):
        worker = loadRunInfo.LoadRunInfoThread(
            databaseAbsPath, runId, experimentName, runName, doubleClicked
        )
    return worker


def dataBaseCheckNbRunThread(databaseAbsPath, nbTotalRun):
    if isLabradFolder(databaseAbsPath):
        workerCheck = checkNbRunLabrad.dataBaseCheckNbRunThread(databaseAbsPath, nbTotalRun)
    elif isQcodesData(os.path.split(databaseAbsPath)[-1]):
        workerCheck = checkNbRunDatabase.dataBaseCheckNbRunThread(databaseAbsPath, nbTotalRun)
    return workerCheck


class TableWidgetDatabase(QtWidgets.QTableWidget):
    """
    Custom class to be able to sort numerical table column
    """

    # Propagated to statusBarMain
    signalSendStatusBarMessage = QtCore.pyqtSignal(str, str)
    signalAddStatusBarMessage  = QtCore.pyqtSignal(str, str)
    signalUpdateProgressBar    = QtCore.pyqtSignal(int, float, str)
    signalRemoveProgressBar    = QtCore.pyqtSignal(int)
    # Propagated to tableWidgetFolder, checkBoxHidden, checkBoxStared
    signalDatabaseClickDone = QtCore.pyqtSignal(str)
    # Propagated to tableWidgetFolder
    signalDatabaseLoadingStop = QtCore.pyqtSignal(str)
    # Propagated to labelCurrentDataBase
    signalUpdateCurrentDatabase = QtCore.pyqtSignal(str)
    # Propagated to tableWidgetParameter
    signalRunClick = QtCore.pyqtSignal(int, list, dict, dict, str, str, str, str, bool)
    # Propagated to tableWidgetFolder
    signalDatabaseStars   = QtCore.pyqtSignal()
    signalDatabaseUnstars = QtCore.pyqtSignal()
    # Propagated to checkBoxStared
    signalCheckBoxHiddenChecked = QtCore.pyqtSignal(bool)
    # Propagated to checkBoxHidden
    signalCheckBoxStaredChecked = QtCore.pyqtSignal(bool)
    signalCheckBoxHiddenHideRow = QtCore.pyqtSignal(int)

    # Propagated to statusBarMain which come back here to databaseClick
    signal2StatusBarDatabaseUpdate = QtCore.pyqtSignal(str)

    # Propagated to the statusBarMain which come back here to menuExportRun
    signalExportRunAddProgressBar = QtCore.pyqtSignal(str, str, int)

    # Internal event, see keyPressEvent
    keyPressed = QtCore.pyqtSignal(str, int)

    def __init__(self, parent=None) -> None:
        super(TableWidgetDatabase, self).__init__(parent)

        # Forbid editing of the cells
        self.setEditTriggers(QtWidgets.QAbstractItemView.NoEditTriggers)
        # Use filter to detect right, left and double click
        self.viewport().installEventFilter(self)

        # When user wants to hide or stars a run
        self.keyPressed.connect(self.tableWidgetDataBasekeyPress)

        self.properties = RunPropertiesExtra()
        self.threadpool = QtCore.QThreadPool()

    def eventFilter(self, source,
                          event) -> Optional[bool] | None:
        """
        We use an event filter to detect
            right click -> display run parameter
            left click -> display menu to export run
            double click -> display run parameter and load plot of the 1st parameter
        """

        # Get the clicked row and column
        if event.type() == QtCore.QEvent.MouseButtonPress\
            or event.type() == QtCore.QEvent.MouseButtonDblClick:
            index = self.indexAt(event.pos())
            if index.isValid():
                currentRow = index.row()
                currentColumn = index.column()
            else:
                return

        if event.type() == QtCore.QEvent.MouseButtonPress:

            # right click -> display run parameter
            if event.button() == QtCore.Qt.LeftButton:
                self.runClick(currentRow)
            # left click -> display menu to export run
            elif event.button() == QtCore.Qt.RightButton:
                self.runClick(currentRow)
                self.exportRun(currentRow)
            # double click -> display run parameter and load plot of the 1st parameter
        elif event.type() == QtCore.QEvent.MouseButtonDblClick:
            self.runDoubleClick(currentRow,
                                currentColumn)

        return super().eventFilter(source, event)

    def first_call(self):
        """
        Call when the widget is initially display
        Build the columns foolowing the config file
        """
        self.setColumnCount(len(config['DatabaseDisplayColumn']))

        for val in config['DatabaseDisplayColumn'].values():

            # Add a column
            item = QtWidgets.QTableWidgetItem()

            # Set its header
            self.setHorizontalHeaderItem(val['index'], item)
            item.setText(val['name'])

            # Hide or display some column
            self.setColumnHidden(val['index'], False==val['visible'])

    def keyPressEvent(self, event):
        super(TableWidgetDatabase, self).keyPressEvent(event)

        # Emit the pressed key in human readable format in lower case
        self.keyPressed.emit(QtGui.QKeySequence(event.key()).toString().lower(), self.currentRow())

    @QtCore.pyqtSlot(str, int)
    def databaseClick(self, databaseAbsPath: str,
                            progressBar: int) -> None:
        """
        Called from the statusBarMain, when user clicks on a database.
        """

        # Load runs extra properties
        self.properties.jsonLoad(os.path.dirname(databaseAbsPath),
                                 os.path.basename(databaseAbsPath))

        # Remove all previous row in the table
        clearTableWidget(self)

        # Modify the resize mode so that the initial view has an optimized
        # column width
        self.horizontalHeader().setSectionResizeMode(QtWidgets.QHeaderView.Fixed)
        self.verticalHeader().setSectionResizeMode(QtWidgets.QHeaderView.Fixed)

        if isQcodesData(databaseAbsPath):
            # Create a thread which will read the database
            self.workerLoadDatabase = LoadDataBaseThread(databaseAbsPath, progressBar)

            # Connect signals
            self.workerLoadDatabase.signal.sendStatusBarMessage.connect(
                self.signalSendStatusBarMessage
            )
            self.workerLoadDatabase.signal.addRows.connect(self.databaseClickAddRows)
            self.workerLoadDatabase.signal.updateProgressBar.connect(self.signalUpdateProgressBar)
            self.workerLoadDatabase.signal.databaseClickDone.connect(self.databaseClickDone)

            # Execute the thread
            self.threadpool.start(self.workerLoadDatabase)

        elif isLabradFolder(databaseAbsPath):
            [
                runId,
                dim,
                experimentName,
                sampleName,
                runName,
                captured_run_id,
                guid,
                started,
                completed,
                duration,
                runRecords,
            ] = getLabradDatabaseInfos(databaseAbsPath)
            nbTotalRun = len(runId)

            self.databaseClickAddRows(
                runId,
                dim,
                experimentName,
                sampleName,
                runName,
                captured_run_id,
                guid,
                started,
                completed,
                duration,
                runRecords,
                nbTotalRun,
                databaseAbsPath,
            )

            self.signalRemoveProgressBar.emit(progressBar)
            self.labradDatabaseClickDone(databaseAbsPath, nbTotalRun)


    QtCore.pyqtSlot(list, list, list, list, list, list, list, list, list, list, list, int, str)
    def databaseClickAddRows(self, lrunId           : List[int],
                                   ldim             : List[str],
                                   lexperimentName  : List[str],
                                   lsampleName      : List[str],
                                   lrunName         : List[str],
                                   lcaptured_run_id : List[str],
                                   lguid            : List[str],
                                   lstarted         : List[str],
                                   lcompleted       : List[str],
                                   lduration        : List[str],
                                   lrunRecords      : List[str],
                                   nbTotalRun       : int,
                                   databaseAbsPath  : str) -> None:
        """
        Called by another thread to fill the database table.
        Each call add n rows into the table.
        """

        if not hasattr(self.properties, 'databaseName'):
            # Load runs extra properties
            self.properties.jsonLoad(os.path.dirname(databaseAbsPath),
                                    os.path.basename(databaseAbsPath))

        if lrunId[0]==1:
            # self.statusBarMain.clearMessage()
            self.setRowCount(nbTotalRun)

        # We go through all lists of parameters and for each list element, we add
        # a row in the table
        for (runId, dim, experimentName, sampleName, runName, captured_run_id,
             guid, started, completed, duration, runRecords) in zip(lrunId,
             ldim, lexperimentName, lsampleName, lrunName, lcaptured_run_id,
             lguid, lstarted, lcompleted, lduration, lrunRecords):

            itemRunId = TableWidgetItemNumOrdered(str(runId))

            # If the run has been stared by an user
            if runId in self.properties.getRunStared():
                itemRunId.setIcon(QtGui.QIcon(os.path.join(PICTURESPATH, 'star.png')))
                itemRunId.setForeground(QtGui.QBrush(QtGui.QColor(*config['runStaredColor'])))
            # If the user has hidden a row
            elif runId in self.properties.getRunHidden():
                itemRunId.setIcon(QtGui.QIcon(os.path.join(PICTURESPATH, 'trash.png')))
                itemRunId.setForeground(QtGui.QBrush(QtGui.QColor(*config['runHiddenColor'])))
            else:
                itemRunId.setIcon(QtGui.QIcon(os.path.join(PICTURESPATH, 'empty.png')))

            self.setItem(runId-1, config['DatabaseDisplayColumn']['databaseAbsPath']['index'], QtWidgets.QTableWidgetItem(databaseAbsPath))
            self.setItem(runId-1, config['DatabaseDisplayColumn']['itemRunId']['index'],       itemRunId)
            self.setItem(runId-1, config['DatabaseDisplayColumn']['dimension']['index'],       QtWidgets.QTableWidgetItem(dim))
            self.setItem(runId-1, config['DatabaseDisplayColumn']['experimentName']['index'],  QtWidgets.QTableWidgetItem(experimentName))
            self.setItem(runId-1, config['DatabaseDisplayColumn']['sampleName']['index'],      QtWidgets.QTableWidgetItem(sampleName))
            self.setItem(runId-1, config['DatabaseDisplayColumn']['runName']['index'],         QtWidgets.QTableWidgetItem(runName))
            self.setItem(runId-1, config['DatabaseDisplayColumn']['captured_run_id']['index'], QtWidgets.QTableWidgetItem(captured_run_id))
            self.setItem(runId-1, config['DatabaseDisplayColumn']['guid']['index'],            QtWidgets.QTableWidgetItem(guid))
            self.setItem(runId-1, config['DatabaseDisplayColumn']['started']['index'],         QtWidgets.QTableWidgetItem(started))
            self.setItem(runId-1, config['DatabaseDisplayColumn']['completed']['index'],       QtWidgets.QTableWidgetItem(completed))

            # All of that to get colored duration
            widgetText =  QtWidgets.QLabel()
            widgetText.setTextFormat(QtCore.Qt.RichText)
            widgetText.setText(duration)
            self.setCellWidget(runId-1, config['DatabaseDisplayColumn']['duration']['index'], widgetText)

            self.setItem(runId-1, config['DatabaseDisplayColumn']['runRecords']['index'],      TableWidgetItemNumOrdered(runRecords))
            self.setItem(runId-1, config['DatabaseDisplayColumn']['comment']['index'],         QtWidgets.QTableWidgetItem(self.properties.getRunComment(runId)))

            # Hide some run
            if runId in self.properties.getRunHidden():
                self.setRowHidden(runId-1, True)

            # Set vertical and horizontal alignment
            for i in range(config['DatabaseDisplayColumn']['comment']['index']):
                if i!=config['DatabaseDisplayColumn']['duration']['index']:
                    self.item(runId-1, i).setTextAlignment(QtCore.Qt.AlignVCenter)
                else:
                    self.cellWidget(runId-1, i).setAlignment(QtCore.Qt.AlignVCenter|QtCore.Qt.AlignRight)

            # Set some tooltip
            self.item(runId-1,    config['DatabaseDisplayColumn']['itemRunId']['index']).setToolTip('Type "s" to star a run and "h" to hide it.')
            self.item(runId-1, config['DatabaseDisplayColumn']['comment']['index']).setToolTip('Double-click on the "Comments" column to add or modify a comment attached to a run')

    @QtCore.pyqtSlot(int, bool, str, int)
    def databaseClickDone(self,progressBarId  : int,
                               error          : bool,
                               databaseAbsPath: str,
                               nbTotalRun     : int) -> None:
        """
        Called when the database table has been filled

        Parameters
        ----------
        progressBar : int
            Key to the progress bar in the dict progressBars.
        error : bool

        nbTotalRun : int
            Total number of run in the current database.
            Simply stored for other purposes and to avoid other sql queries.
        """

        self.signalRemoveProgressBar.emit(progressBarId)

        if not error:
            self.setSortingEnabled(True)
            self.sortItems(config['DatabaseDisplayColumn']['itemRunId']['index'], QtCore.Qt.DescendingOrder)
            self.horizontalHeader().setSectionResizeMode(QtWidgets.QHeaderView.ResizeToContents)
            self.verticalHeader().setSectionResizeMode(QtWidgets.QHeaderView.ResizeToContents)

            self.signalSendStatusBarMessage.emit('Ready', 'green')

        # We store the total number of run
        self.nbTotalRun = nbTotalRun

        # Done
        self.signalDatabaseClickDone.emit(databaseAbsPath)
        self.signalUpdateCurrentDatabase.emit(getDatabaseNameFromAbsPath(databaseAbsPath))

        # We periodically check if there is not a new run to display
        self.databaseAbsPath = databaseAbsPath
        self.dataBaseCheckNbRun(databaseAbsPath,
                                nbTotalRun)

    @QtCore.pyqtSlot(str, int)
    def labradDatabaseClickDone(self, databaseAbsPath: str, nbTotalRun: int) -> None:

        """
        Called when the labrad Database table has been filled
        """

        self.setSortingEnabled(True)
        self.sortItems(config['DatabaseDisplayColumn']['itemRunId']['index'], QtCore.Qt.DescendingOrder)
        self.horizontalHeader().setSectionResizeMode(QtWidgets.QHeaderView.ResizeToContents)
        self.verticalHeader().setSectionResizeMode(QtWidgets.QHeaderView.ResizeToContents)

        self.signalSendStatusBarMessage.emit('Ready', 'green')

        # We store the total number of run
        self.nbTotalRun = nbTotalRun

        # Done
        self.signalDatabaseClickDone.emit(databaseAbsPath)
        self.signalUpdateCurrentDatabase.emit(getDatabaseNameFromAbsPath(databaseAbsPath))

        # We periodically check if there is not a new run to display
        self.databaseAbsPath = databaseAbsPath
        self.dataBaseCheckNbRun(databaseAbsPath, nbTotalRun)

    @QtCore.pyqtSlot(str, int)
    def labradDatabaseClickDone(self, databaseAbsPath: str, nbTotalRun: int) -> None:
        
        """
        Called when the labrad Database table has been filled
        """

        self.setSortingEnabled(True)
        self.sortItems(config['DatabaseDisplayColumn']['itemRunId']['index'], QtCore.Qt.DescendingOrder)
        self.horizontalHeader().setSectionResizeMode(QtWidgets.QHeaderView.ResizeToContents)
        self.verticalHeader().setSectionResizeMode(QtWidgets.QHeaderView.ResizeToContents)

        self.signalSendStatusBarMessage.emit('Ready', 'green')

        # We store the total number of run
        self.nbTotalRun = nbTotalRun

        # Done
        self.signalDatabaseClickDone.emit(databaseAbsPath)
        self.signalUpdateCurrentDatabase.emit(getLabradDataVaultNameFromAbsPath(databaseAbsPath))

        # We periodically check if there is not a new run to display
        self.databaseAbsPath = databaseAbsPath
        self.dataBaseCheckNbRun(databaseAbsPath, nbTotalRun)


    def dataBaseCheckNbRun(self, databaseAbsPath: str,
                                 nbTotalRun:  int):
        """
        Method called by databaseClickDone.
        Launch a thread every config['delayBetweendataBaseNbRunCheck'] ms
        which will launch a process to get the nb of run in the database.
        If that number is the same as the database currently displayed, nothing
        happen, otherwise, the method databaseClick is called which will
        refresh the diaplayed database.
        """

        # From launch a thread which will periodically check if the database has
        # more run that what is currently displayed
        if isQcodesData(databaseAbsPath):
            self.workerCheck = checkNbRunDatabase.dataBaseCheckNbRunThread(databaseAbsPath, nbTotalRun)
        elif isLabradFolder(databaseAbsPath):
            self.workerCheck = checkNbRunLabrad.dataBaseCheckNbRunThread(databaseAbsPath, nbTotalRun)
        else:
            raise Exception('dataset not supportted!')

        # Connect signals
        self.workerCheck.signal.dataBaseUpdate.connect(self.signal2StatusBarDatabaseUpdate)
        self.workerCheck.signal.addStatusBarMessage.connect(self.signalAddStatusBarMessage)
        self.workerCheck.signal.dataBaseCheckNbRun.connect(self.slotDataBaseCheckNbRun)

        # Execute the thread
        self.threadpool.start(self.workerCheck)

    QtCore.pyqtSlot(str, int)
    def slotDataBaseCheckNbRun(self, databaseAbsPath: str,
                                     nbTotalRun:  int):
        # If we are style displaying the same database
        if self.databaseAbsPath==databaseAbsPath:
            self.nbTotalRun = nbTotalRun
            self.dataBaseCheckNbRun(databaseAbsPath,
                                    nbTotalRun)

    QtCore.pyqtSlot(str)
    def updateDatabasePath(self, databaseAbsPath: str):
        self.databaseAbsPath=databaseAbsPath
        if hasattr(self, 'workerCheck'):
            self.workerCheck._stop = True

    def runClick(self, currentRow: int=0) -> None:
        """
        When clicked display the measured dependent parameters in the
        tableWidgetPtableWidgetParameters.
        Database is accessed through a thread, see runClickFromThread.
        """

        databaseAbsPath = self.item(currentRow, config['DatabaseDisplayColumn']['databaseAbsPath']['index']).text()
        runId           = int(self.item(currentRow, config['DatabaseDisplayColumn']['itemRunId']['index']).text())
        experimentName  = self.item(currentRow, config['DatabaseDisplayColumn']['experimentName']['index']).text()
        runName         = self.item(currentRow, config['DatabaseDisplayColumn']['runName']['index']).text()

        self.signalSendStatusBarMessage.emit('Loading run parameters', 'orange')

        if isQcodesData(databaseAbsPath):
            worker = loadRunInfo.LoadRunInfoThread(databaseAbsPath, # databaseAbsPath
                                                   runId, # runId
                                                   experimentName, # experimentName
                                                   runName, # runName
                                                   False) # doubleClicked
            worker.signal.updateRunInfo.connect(self.signalRunClick)

            # Execute the thread
            self.threadpool.start(worker)

        elif isLabradFolder(databaseAbsPath):
            worker = loadLabradRunInfo.LoadRunInfoThread(databaseAbsPath, # databaseAbsPath
                                                         runId, # runId
                                                         experimentName, # experimentName
                                                         runName, # runName
                                                         False) # doubleClicked
            worker.signal.updateRunInfo.connect(self.signalRunClick)

            # Execute the thread
            self.threadpool.start(worker)

    def runDoubleClick(self, currentRow: int=0,
                             currentColumn: int=0) -> None:

        databaseAbsPath = self.item(currentRow, config['DatabaseDisplayColumn']['databaseAbsPath']['index']).text()
        runId           = int(self.item(currentRow, config['DatabaseDisplayColumn']['itemRunId']['index']).text())
        experimentName  = self.item(currentRow, config['DatabaseDisplayColumn']['experimentName']['index']).text()
        runName         = self.item(currentRow, config['DatabaseDisplayColumn']['runName']['index']).text()

        # If we detect a double click on the "Comments" column
        # We do not launch a plot but open a comment dialog
        if currentColumn==config['DatabaseDisplayColumn']['comment']['index']:

            currentComment = self.item(currentRow, config['DatabaseDisplayColumn']['comment']['index']).text()
            savedComment = self.properties.getRunComment(runId)
            # Either the user just added a comment in this session
            if currentComment!=self.properties.getRunComment(runId):
                comment = currentComment
            # Or the current comment is the one saved in the json file
            else:
                comment = savedComment

            self.dialogComment = DialogComment(runId,
                                               comment)
            self.dialogComment.signalCloseDialogComment.connect(self.slotCloseCommentDialog)
            self.dialogComment.signalUpdateDialogComment.connect(self.slotUpdateCommentDialog)
        else:
            # When user doubleclick on a run, we disable the row to avoid
            # double data downloading of the same dataset
            self.disableRow(currentRow)
            self.doubleClickCurrentRow = currentRow
            self.doubleClickDatabaseAbsPath = databaseAbsPath

            self.signalSendStatusBarMessage.emit('Loading run parameters', 'orange')

            if isQcodesData(databaseAbsPath):
                worker = loadRunInfo.LoadRunInfoThread(databaseAbsPath, # databaseAbsPath
                                           runId, # runId
                                           experimentName, # experimentName
                                           runName, # runName
                                           True) # doubleClicked
                worker.signal.updateRunInfo.connect(self.signalRunClick)

                # Execute the thread
                self.threadpool.start(worker)
            elif isLabradFolder(databaseAbsPath):
                worker = loadLabradRunInfo.LoadRunInfoThread(databaseAbsPath, # databaseAbsPath
                                           runId, # runId
                                           experimentName, # experimentName
                                           runName, # runName
                                           True) # doubleClicked
                worker.signal.updateRunInfo.connect(self.signalRunClick)

                # Execute the thread
                self.threadpool.start(worker)

    def disableRow(self, row: int) -> None:
        """
        Disable the given row.
        Used to avoid unwated click on a run.
        """

        for column in range(self.columnCount()):
            if self.item(row, column) is not None:
                self.item(row, column).setFlags(QtCore.Qt.ItemFlag(~(QtCore.Qt.ItemIsEnabled|QtCore.Qt.ItemIsSelectable)))

    def enableRow(self, row: int) -> None:
        """
        Enable the given row.
        Used to avoid unwated click on a run.
        """
        for column in range(self.columnCount()):
            if self.item(row, column) is not None:
                self.item(row, column).setFlags(QtCore.Qt.ItemFlag(QtCore.Qt.ItemIsEnabled|QtCore.Qt.ItemIsSelectable))

    def tableWidgetDataBasekeyPress(self, key: str,
                                          row : int) -> None:
        """
        Call when user presses a key while having the focus on the database table.
        Towo keys are handle:
            "h" to hide/unhide a run
            "s" to star/unstar a run

        Parameters
        ----------
        key : str
            Pressed key in human readable format.
        row : int
            Row of the database table in which the key happened.
        """

        runId = int(self.item(row, config['DatabaseDisplayColumn']['itemRunId']['index']).text())

        # If user wants to star a run
        if key==config['keyPressedStared'].lower():

            # If the run was already stared
            # We remove the star of the table
            # We remove the runId from the json
            if runId in self.properties.getRunStared():

                # We remove the star from the row
                item = TableWidgetItemNumOrdered(str(runId))
                item.setIcon(QtGui.QIcon(os.path.join(PICTURESPATH, 'empty.png')))
                self.setItem(row, config['DatabaseDisplayColumn']['itemRunId']['index'], item)

                # We update the json
                self.properties.jsonRemoveStaredRun(runId)

                # If the database does not contain stared run anymore, we modify
                # its icon
                if len(self.properties.getRunStared())==0:
                    self.signalDatabaseUnstars.emit()

            # If the user wants to stared the run
            else:

                # We put a star in the row
                item = TableWidgetItemNumOrdered(str(runId))
                item.setIcon(QtGui.QIcon(os.path.join(PICTURESPATH, 'star.png')))
                item.setForeground(QtGui.QBrush(QtGui.QColor(*config['runStaredColor'])))
                self.setItem(row, config['DatabaseDisplayColumn']['itemRunId']['index'], item)

                # We update the json
                self.properties.jsonAddStaredRun(runId)

                # If the database containing the stared run is displayed, we star it
                self.signalDatabaseStars.emit()

        # If user wants to hide a run
        elif key==config['keyPressedHide'].lower():

            # If the run was already hidden
            # We unhide the row
            # We remove the runId from the json
            if runId in self.properties.getRunHidden():

                item = TableWidgetItemNumOrdered(str(runId))
                item.setIcon(QtGui.QIcon(os.path.join(PICTURESPATH, 'empty.png')))
                item.setForeground(QtGui.QBrush(QtGui.QColor(255, 255, 255)))
                self.setItem(row, config['DatabaseDisplayColumn']['itemRunId']['index'], item)

                # We update the json
                self.properties.jsonRemoveHiddenRun(runId)
            else:

                # We modify the item and hide the row
                item = TableWidgetItemNumOrdered(str(runId))
                item.setIcon(QtGui.QIcon(os.path.join(PICTURESPATH, 'trash.png')))
                item.setForeground(QtGui.QBrush(QtGui.QColor(*config['runHiddenColor'])))
                self.setItem(row, config['DatabaseDisplayColumn']['itemRunId']['index'], item)

                # We update the json
                self.properties.jsonAddHiddenRun(runId)

            # We hide the row only if the user didn't check the checkboxhidden
            self.signalCheckBoxHiddenHideRow.emit()

    ############################################################################
    #
    #
    #                           Export run
    #
    #
    ############################################################################

    def exportRun(self, currentRow: int) -> None:
        """
        Call when user right click on a run.
        Display a menu to export a run towards another database

        Args:
            currentRow: clicked row
        """

        databaseAbsPath = self.item(currentRow, config['DatabaseDisplayColumn']['databaseAbsPath']['index']).text()
        runId           = int(self.item(currentRow, config['DatabaseDisplayColumn']['itemRunId']['index']).text())

        self.menu = MenuExportRun(databaseAbsPath,
                                  runId)

        if hasattr(self.menu, 'filePath'):
            if self.menu.filePath!='':
                # Signal propagated to the main to come back with a progress bar
                self.signalExportRunAddProgressBar.emit(databaseAbsPath,
                                                        self.menu.filePath,
                                                        runId)

    @QtCore.pyqtSlot(str, str, int, int)
    def exportRunLoad(self, source_db_path: str,
                            target_db_path: str,
                            runId: int,
                            progressBarId: int) -> None:
        """
        Called from the statusBar.
        Run a thread which will run a process to load qcodes and extract a run
        towards another database.

        Args:
            source_db_path: Path to the source DB file
            target_db_path: Path to the target DB file.
                The target DB file will be created if it does not exist.
            runId: The run_id of the run to copy into the target DB file
            progressBarId: id of the progress Bar
        """

        worker = ExportRunThread(source_db_path,
                                 target_db_path,
                                 runId,
                                 progressBarId)

        # Connect signals
        worker.signal.sendStatusBarMessage.connect(self.signalSendStatusBarMessage)
        worker.signal.updateProgressBar.connect(self.signalUpdateProgressBar)
        worker.signal.removeProgressBar.connect(self.signalRemoveProgressBar)

        # Execute the thread
        self.threadpool.start(worker)

    ############################################################################
    #
    #
    #                           Called from other widgets
    #
    #
    ############################################################################

    @QtCore.pyqtSlot()
    def slotRunClickDone(self) -> None:
        """
        Called by MainWindow when user has doubleClicked on a row.
        Enable the row again if the use didn't change the database in the meantime.
        """

        if hasattr(self, 'doubleClickCurrentRow'):
            if self.doubleClickDatabaseAbsPath==self.item(self.doubleClickCurrentRow, config['DatabaseDisplayColumn']['databaseAbsPath']['index']).text():
                self.enableRow(self.doubleClickCurrentRow)
            del(self.doubleClickCurrentRow)
            del(self.doubleClickDatabaseAbsPath)

    @QtCore.pyqtSlot(int)
    def slotFromCheckBoxHiddenCheckBoxHiddenClick(self, state: int) -> None:
        """
        Call when user clicks on the "Show hidden checkbox.
        When check, show all databse run.
        When unchecked, hide again the hidden run.
        """

        runHidden   = self.properties.getRunHidden()
        nbTotalRow  = self.rowCount()

        # If user wants to see hidden run
        if state==2:

            self.signalCheckBoxHiddenChecked.emit(True)

            for row in range(nbTotalRow):

                if int(self.item(row, config['DatabaseDisplayColumn']['itemRunId']['index']).text()) in runHidden:
                    self.setRowHidden(row, False)

        # Hide hidden run again
        elif state==0:

            self.signalCheckBoxHiddenChecked.emit(False)

            for row in range(nbTotalRow):

                if int(self.item(row, config['DatabaseDisplayColumn']['itemRunId']['index']).text()) in runHidden:
                    self.setRowHidden(row, True)
                else:
                    self.setRowHidden(row, False)

    @QtCore.pyqtSlot(int)
    def slotFromCheckBoxStaredCheckBoxStaredClick(self, state: int) -> None:
        """
        Call when user clicks on the "Show only stared run" checkbox.
        When check, show only stared run.
        When unchecked, we show all run
        """

        runHidden   = self.properties.getRunHidden()
        runStared   = self.properties.getRunStared()
        nbTotalRow  = self.rowCount()

        # If user wants to see only stared run
        if state==2:

            self.signalCheckBoxStaredChecked.emit(True)

            for row in range(nbTotalRow):
                if int(self.item(row, config['DatabaseDisplayColumn']['itemRunId']['index']).text()) not in runStared:
                    self.setRowHidden(row, True)
                else:
                    self.setRowHidden(row, False)

        # Show all
        elif state==0:

            self.signalCheckBoxStaredChecked.emit(False)

            for row in range(nbTotalRow):
                if int(self.item(row, config['DatabaseDisplayColumn']['itemRunId']['index']).text()) in runHidden:
                    self.setRowHidden(row, True)
                else:
                    self.setRowHidden(row, False)

    @QtCore.pyqtSlot()
    def slotClearTable(self) -> None:

        clearTableWidget(self)

    @QtCore.pyqtSlot()
    def slotCloseCommentDialog(self) -> None:

        # We close the plot
        self.dialogComment._allowClosing = True
        self.dialogComment.deleteLater()
        del(self.dialogComment)

    @QtCore.pyqtSlot(dict)
    def slotUpdate(self, config: dict) -> None:
        """
        Called from DialogMenuDatabaseDisplay when user clicks on a checkbox
        Show or hide column dependending on the config dictionnary.

        Args:
            config: dict of the current config file
        """

        for val in config['DatabaseDisplayColumn'].values():

            # Hide or display some column
            self.setColumnHidden(val['index'], False==val['visible'])

    @QtCore.pyqtSlot(int, str)
    def slotUpdateCommentDialog(self, runId: int,
                                      comment: str) -> None:
        """
        Called from the dialogComment when user change its text

        Args:
            runId: Id of the commented run
            comment: comment to be added to the run
        """

        # Add the comment on the GUI
        for row in range(self.rowCount()):
            if int(self.item(row, config['DatabaseDisplayColumn']['itemRunId']['index']).text())==runId:
                self.setItem(row, config['DatabaseDisplayColumn']['comment']['index'], QtWidgets.QTableWidgetItem(comment))
                break

        # Save the comment in the json file
        self.properties.jsonAddCommentRun(runId,
                                          comment)<|MERGE_RESOLUTION|>--- conflicted
+++ resolved
@@ -9,51 +9,18 @@
 from ..sources.runPropertiesExtra import RunPropertiesExtra
 from .tableWidgetItemNumOrdered import TableWidgetItemNumOrdered
 from ..sources.workers.loadDataBase import LoadDataBaseThread
-<<<<<<< HEAD
-=======
 from ..sources.labradDatavault import getLabradDatabaseInfos
->>>>>>> 23affe3d
 # from ..sources.workers.loadRunInfo import LoadRunInfoThread
 # from ..sources.workers.checkNbRunDatabase import dataBaseCheckNbRunThread
 from ..sources.workers import loadRunInfo, checkNbRunDatabase
 from ..sources.workers import loadLabradRunInfo, checkNbRunLabrad
 from ..sources.workers.exportRun import ExportRunThread
-<<<<<<< HEAD
-from ..sources.functions import clearTableWidget, getDatabaseNameFromAbsPath, getLabradDataVaultNameFromAbsPath, isLabradFolder, isQcodesData
-=======
 from ..sources.functions import clearTableWidget, getDatabaseNameFromAbsPath, isLabradFolder, isQcodesData
->>>>>>> 23affe3d
 from ..ui.dialogs.dialogComment import DialogComment
 from ..ui.menuExportRun import MenuExportRun
 
 # Get the folder path for pictures
 PICTURESPATH = os.path.join(os.path.dirname(os.path.realpath(__file__)), 'pictures')
-
-
-def LoadRunInfoThread(
-    databaseAbsPath,  # databaseAbsPath
-    runId,  # runId
-    experimentName,  # experimentName
-    runName,  # runName
-    doubleClicked,
-):
-    if isLabradFolder(databaseAbsPath):
-        worker = loadLabradRunInfo.LoadRunInfoThread(
-            databaseAbsPath, runId, experimentName, runName, doubleClicked
-        )
-    elif isQcodesData(os.path.split(databaseAbsPath)[-1]):
-        worker = loadRunInfo.LoadRunInfoThread(
-            databaseAbsPath, runId, experimentName, runName, doubleClicked
-        )
-    return worker
-
-
-def dataBaseCheckNbRunThread(databaseAbsPath, nbTotalRun):
-    if isLabradFolder(databaseAbsPath):
-        workerCheck = checkNbRunLabrad.dataBaseCheckNbRunThread(databaseAbsPath, nbTotalRun)
-    elif isQcodesData(os.path.split(databaseAbsPath)[-1]):
-        workerCheck = checkNbRunDatabase.dataBaseCheckNbRunThread(databaseAbsPath, nbTotalRun)
-    return workerCheck
 
 
 class TableWidgetDatabase(QtWidgets.QTableWidget):
@@ -385,32 +352,6 @@
         self.databaseAbsPath = databaseAbsPath
         self.dataBaseCheckNbRun(databaseAbsPath, nbTotalRun)
 
-    @QtCore.pyqtSlot(str, int)
-    def labradDatabaseClickDone(self, databaseAbsPath: str, nbTotalRun: int) -> None:
-        
-        """
-        Called when the labrad Database table has been filled
-        """
-
-        self.setSortingEnabled(True)
-        self.sortItems(config['DatabaseDisplayColumn']['itemRunId']['index'], QtCore.Qt.DescendingOrder)
-        self.horizontalHeader().setSectionResizeMode(QtWidgets.QHeaderView.ResizeToContents)
-        self.verticalHeader().setSectionResizeMode(QtWidgets.QHeaderView.ResizeToContents)
-
-        self.signalSendStatusBarMessage.emit('Ready', 'green')
-
-        # We store the total number of run
-        self.nbTotalRun = nbTotalRun
-
-        # Done
-        self.signalDatabaseClickDone.emit(databaseAbsPath)
-        self.signalUpdateCurrentDatabase.emit(getLabradDataVaultNameFromAbsPath(databaseAbsPath))
-
-        # We periodically check if there is not a new run to display
-        self.databaseAbsPath = databaseAbsPath
-        self.dataBaseCheckNbRun(databaseAbsPath, nbTotalRun)
-
-
     def dataBaseCheckNbRun(self, databaseAbsPath: str,
                                  nbTotalRun:  int):
         """
