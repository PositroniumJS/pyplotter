from PyQt5 import QtCore, QtWidgets, QtGui
from typing import Union
import os
from time import time

from ..sources.config import loadConfigCurrent
config = loadConfigCurrent()
from ..ui.menuDb import MenuDb
from ..sources.runPropertiesExtra import RunPropertiesExtra
from ..sources.functions import (
    clearTableWidget,
    isBlueForsFolder,
    isLabradFolder,
    isQcodesData,
    sizeof_fmt,
    getDatabaseNameFromAbsPath,
    getLabradDataVaultNameFromAbsPath
)
<<<<<<< HEAD
from ..sources.labradDatavault import getDatabaseInfos as getLabradDatabaseInfos
=======
from ..sources.labradDatavault import getLabradDatabaseInfos
>>>>>>> 23affe3d

# Get the folder path for pictures
PICTURESPATH = os.path.join(os.path.dirname(os.path.realpath(__file__)), 'pictures')

class TableWidgetFolder(QtWidgets.QTableWidget):
    """
    Custom class to be able to sort numerical table column
    """

    signalSendStatusBarMessage = QtCore.pyqtSignal(str, str)
    signalDatabaseClick    = QtCore.pyqtSignal(str)
    signalDatabaseLoadingStop    = QtCore.pyqtSignal()
    signalCSVClick         = QtCore.pyqtSignal(str, bool)
    signalNpzClick         = QtCore.pyqtSignal(str, bool)
    signalBlueForsClick         = QtCore.pyqtSignal(str, bool)
    signalDatabasePathUpdate         = QtCore.pyqtSignal(str)
    signalUpdateLabelPath    = QtCore.pyqtSignal(str)
    signalClearTableWidget   = QtCore.pyqtSignal()
    signalAddRows            = QtCore.pyqtSignal(
        list, list, list, list, list, list, list, list, list, list, list, int, str
    )
    signalLabradDataClickDone = QtCore.pyqtSignal(str, int)

    def __init__(self, parent=None) -> None:
        super(TableWidgetFolder, self).__init__(parent)

        self.cellClicked.connect(self.itemClicked_)
        self.cellDoubleClicked.connect(self.itemDoubleClicked_)
        self.customContextMenuRequested.connect(self.itemClicked_)

        self.properties = RunPropertiesExtra()

        # Flag
        self._dataDowloadingFlag = False
        # To avoid the opening of two databases as once
        self._flagDatabaseClicking = False

        # Use to differentiate click to doubleClick
        self.lastClickTime = time()
        self.lastClickRow  = 100

    def first_call(self):

        self.horizontalHeader().setSectionResizeMode(QtWidgets.QHeaderView.ResizeToContents)
        self.setContextMenuPolicy(QtCore.Qt.CustomContextMenu)

        # If we are unable to detect the config folder, we switch in local mode
        if not os.path.isdir(os.path.normpath(config['path'])):

            # Ask user to chose a path
            self.currentPath = QtWidgets.QFileDialog.getExistingDirectory(self,
                                                                          caption='Open folder',
                                                                          directory=os.getcwd(),
                                                                          options=QtWidgets.QFileDialog.ReadOnly|QtWidgets.QFileDialog.ShowDirsOnly)

            # Set config parameter accordingly
            config['path'] = os.path.abspath(self.currentPath)
            config['root'] = os.path.splitdrive(self.currentPath)[0]
        else:

            self.currentPath = os.path.normpath(config['path'])

        # By default, we browse the root folder
        self.folderClicked(directory=self.currentPath)

        # To avoid calling the signal when updating folder content
        self._folderUpdating  = False
        # To avoid calling the signal when starting the GUI
        self._guiInitialized = True

    def folderClicked(self, directory: str) -> None:
        """
        Basically display folder and csv file of the current folder.

        Parameters
        ----------
        directory : str
            Path of the folder to be browsed.
        """

        # When signal the updating of the folder to prevent unwanted item events
        self._folderUpdating = True
        self.currentPath = directory

        self.signalUpdateLabelPath.emit(directory)

        # Load runs extra properties
        self.properties.jsonLoad(self.currentPath)
        databaseStared = self.properties.getDatabaseStared()

        ## Display the current dir content
        clearTableWidget(self)
        row = 0
        for file in sorted(os.listdir(self.currentPath), reverse=True):

            # We do not display files and folders starting with a "."
            if file[0]=='.':
                continue

            abs_filename = os.path.join(self.currentPath, file)
            file_extension = os.path.splitext(abs_filename)[-1][1:]

            # Only display folder and Qcodes database
            # Add icon depending of the item type

            # If folder
            if os.path.isdir(abs_filename):

                item =  QtWidgets.QTableWidgetItem(file)
                # If looks like a BlueFors log folder
                if isBlueForsFolder(file):
                    item.setIcon(QtGui.QIcon(os.path.join(PICTURESPATH, 'bluefors.png')))
                # Other folders
                else:
                    if file in config['enhancedFolder']:
                        item.setIcon(QtGui.QIcon(os.path.join(PICTURESPATH, 'folderEnhanced.png')))
                    else:
                        item.setIcon(QtGui.QIcon(os.path.join(PICTURESPATH, 'folder.png')))
                self.insertRow(row)
                self.setItem(row, 0, item)
                row += 1
            # If files
            else:
                if file not in config['forbiddenFile']:
                    if file_extension.lower() in config['authorizedExtension']:

                        # We look if the file is already opened by someone else
                        DatabaseAlreadyOpened = False
                        for subfile in os.listdir(self.currentPath):
                            if subfile==file[:-2]+'db-wal':
                                DatabaseAlreadyOpened = True

                        item =  QtWidgets.QTableWidgetItem(file)
                        if file_extension.lower()=='csv':
                            item.setIcon(QtGui.QIcon(os.path.join(PICTURESPATH, 'csv.png')))
                        elif file_extension.lower()=='s2p':
                            item.setIcon(QtGui.QIcon(os.path.join(PICTURESPATH, 's2p.png')))
                        elif file_extension.lower()=='npz':
                            item.setIcon(QtGui.QIcon(os.path.join(PICTURESPATH, 'npz.png')))
                        elif DatabaseAlreadyOpened and file in databaseStared:
                            item.setIcon(QtGui.QIcon(os.path.join(PICTURESPATH, 'databaseOpenedStared.png')))
                            item.setForeground(QtGui.QBrush(QtGui.QColor(255, 0, 0)))
                        elif DatabaseAlreadyOpened:
                            item.setIcon(QtGui.QIcon(os.path.join(PICTURESPATH, 'databaseOpened.png')))
                            item.setForeground(QtGui.QBrush(QtGui.QColor(255, 0, 0)))
                        elif file in databaseStared:
                            item.setIcon(QtGui.QIcon(os.path.join(PICTURESPATH, 'databaseStared.png')))
                        else:
                            item.setIcon(QtGui.QIcon(os.path.join(PICTURESPATH, 'database.png')))
                        self.insertRow(row)
                        self.setItem(row, 0, item)

                        # Get file size in hman readable format
                        fileSizeItem = QtWidgets.QTableWidgetItem(sizeof_fmt(os.path.getsize(abs_filename)))
                        fileSizeItem.setTextAlignment(QtCore.Qt.AlignRight)
                        fileSizeItem.setTextAlignment(QtCore.Qt.AlignVCenter)
                        self.setItem(row, 1, fileSizeItem)
                        row += 1

        self.setSortingEnabled(True)
        self.horizontalHeader().setSectionResizeMode(QtWidgets.QHeaderView.ResizeToContents)
        self.verticalHeader().setSectionResizeMode(QtWidgets.QHeaderView.ResizeToContents)

        # Allow item event again
        self._folderUpdating = False

    def itemClicked_(self, b: Union[int, QtCore.QPoint], double_click: bool=False) -> None:
        """
        Handle event when user clicks on datafile.
        The user can either click on a folder or a file.
        If it is a folder, we launched the folderClicked method.
        If it is a file, we launched the databaseClick method.
        """

        # We check if the signal is effectively called by user
        if not self._folderUpdating and self._guiInitialized:

            QtWidgets.QApplication.setOverrideCursor(QtCore.Qt.WaitCursor)

            # Get current item
            currentRow  = self.currentIndex().row()
            currentItem =  self.model().index(currentRow, 0).data()

            nextPath = os.path.join(self.currentPath, currentItem)
            self.databaseAbsPath = os.path.normpath(os.path.join(self.currentPath, currentItem)).replace("\\", "/")
            # If the folder is a regulat folder):
            if double_click and os.path.isdir(nextPath):
                self.signalSendStatusBarMessage.emit('Updating', 'orange')
                self.folderClicked(directory=nextPath)
                self.signalSendStatusBarMessage.emit('Ready', 'green')
            # If the folder is a BlueFors folder
            elif isBlueForsFolder(currentItem):
                self.blueForsClick()
            # If it is a csv or a s2p file
            elif nextPath[-3:].lower() in ['csv', 's2p']:
                self.csvClick()
            # If it is a npz file
            elif nextPath[-3:].lower() in 'npz':
                self.npzClick()
<<<<<<< HEAD
            elif isinstance(b, QtCore.QPoint):
                # Job done, we restor the usual cursor
                QtWidgets.QApplication.restoreOverrideCursor()
                # We open a homemade menu
                MenuDb(self.databaseAbsPath)
=======
>>>>>>> 23affe3d
            # If it is a QCoDeS database
            elif isQcodesData(currentItem):
                self.databaseClick()
            # if it is a Labrad datavault folder
            elif isLabradFolder(self.databaseAbsPath):
                self.labradDatabaseClick()
            # If the folder is a regulat folder
            elif os.path.isdir(nextPath):
                self.signalSendStatusBarMessage.emit('Updating', 'orange')
                self.folderClicked(directory=nextPath)
                self.signalSendStatusBarMessage.emit('Ready', 'green')
            else:
                # If right clicked
                if isinstance(b, QtCore.QPoint):
                    # Job done, we restor the usual cursor
                    QtWidgets.QApplication.restoreOverrideCursor()

                    # We open a homemade menu
                    MenuDb(self.databaseAbsPath)
                else:
                    print('file not recognized!')

            # Job done, we restor the usual cursor
            QtWidgets.QApplication.restoreOverrideCursor()

        # When the signal has been called at least once
        if not self._guiInitialized:
            self._guiInitialized = True

    def itemDoubleClicked_(self, b: Union[int, QtCore.QPoint]):
        return self.itemClicked_(b, True)

    def blueForsClick(self, currentRow: int=0,
                            currentColumn: int=0,
                            previousRow: int=0,
                            previousColumn: int=0) -> None:

        doubleClick = False
        if currentRow==self.lastClickRow:
            if time() - self.lastClickTime<0.5:
                doubleClick = True

        # We inform the tableWidgetDatabase of the the databasePath
        self.signalDatabasePathUpdate.emit(self.databaseAbsPath)
        self.signalBlueForsClick.emit(self.databaseAbsPath,
                                      doubleClick)

    def csvClick(self, currentRow: int=0,
                       currentColumn: int=0,
                       previousRow: int=0,
                       previousColumn: int=0) -> None:

        doubleClick = False
        if currentRow==self.lastClickRow:
            if time() - self.lastClickTime<0.5:
                doubleClick = True

        # We inform the tableWidgetDatabase of the the databasePath
        self.signalDatabasePathUpdate.emit(self.databaseAbsPath)
        self.signalCSVClick.emit(self.databaseAbsPath,
                                 doubleClick)

    def npzClick(self, currentRow: int=0,
                       currentColumn: int=0,
                       previousRow: int=0,
                       previousColumn: int=0) -> None:

        doubleClick = False
        if currentRow==self.lastClickRow:
            if time() - self.lastClickTime<0.5:
                doubleClick = True

        # We inform the tableWidgetDatabase of the the databasePath
        self.signalDatabasePathUpdate.emit(self.databaseAbsPath)
        self.signalNpzClick.emit(self.databaseAbsPath,
                                 doubleClick)

    def databaseClick(self) -> None:
        """
        Display the content of the clicked dataBase into the database table
        which will then contain all runs.
        """

        # We inform the tableWidgetDatabase of the the databasePath
        self.signalDatabasePathUpdate.emit(self.databaseAbsPath)

        self.currentPath  = os.path.dirname(self.databaseAbsPath)
        self.databaseName = os.path.basename(self.databaseAbsPath)

        # Load runs extra properties
        self.properties.jsonLoad(self.currentPath,
                                 self.databaseName)

        # To avoid the opening of two databases as once
        if self._flagDatabaseClicking:
            # Emit signal to stop loading the previous database
            self.signalDatabaseLoadingStop.emit()

        self._flagDatabaseClicking = True

        row = self.rowNumberFromText(getDatabaseNameFromAbsPath(self.databaseAbsPath))

        # We show the database is now opened
        if self.properties.isDatabaseStared(self.databaseName):
            self.databaseUpdateIcon(row, 'databaseOpenedStared.png')
        else:
            self.databaseUpdateIcon(row, 'databaseOpened.png')

        self.signalDatabaseClick.emit(self.databaseAbsPath)

    @QtCore.pyqtSlot(str)
    def databaseClickDone(self, databaseAbsPath: str) -> None:
        """
        Display the content of the clicked dataBase into the database table
        which will then contain all runs.
        """

        databaseName = getDatabaseNameFromAbsPath(databaseAbsPath)
        row = self.rowNumberFromText(databaseName)

        # We show the database is now closed
        if self.properties.isDatabaseStared(databaseName):
            self.databaseUpdateIcon(row, 'databaseStared.png')
        else:
            self.databaseUpdateIcon(row, 'database.png')

        # To avoid the opening of two databases as once
        self._flagDatabaseClicking = False


    def labradDatabaseClick(self) -> None:
        """
        Display the content of the clicked Labrad dataVault into the database table
        which will then contain all runs.
        """

        # We inform the tableWidgetDatabase of the the databasePath
        self.signalDatabasePathUpdate.emit(self.databaseAbsPath)

        self.currentPath  = os.path.dirname(self.databaseAbsPath)
        self.databaseName = os.path.basename(self.databaseAbsPath)

        # Load runs extra properties
        self.properties.jsonLoad(self.currentPath, 
                                 self.databaseName)

        # To avoid the opening of two databases as once
        if self._flagDatabaseClicking:
            # Emit signal to stop loading the previous database
            self.signalDatabaseLoadingStop.emit()

        self._flagDatabaseClicking = True

<<<<<<< HEAD
        row = self.rowNumberFromText(getLabradDataVaultNameFromAbsPath(self.databaseAbsPath))
=======
        row = self.rowNumberFromText(getDatabaseNameFromAbsPath(self.databaseAbsPath))
>>>>>>> 23affe3d

        # We show the database is now opened
        if self.properties.isDatabaseStared(self.databaseName):
            self.databaseUpdateIcon(row, 'databaseOpenedStared.png')
        else:
            self.databaseUpdateIcon(row, 'databaseOpened.png')

        # no threading, direct open the Labrad datavault
        [
            runId,
            dim,
            experimentName,
            sampleName,
            runName,
            captured_run_id,
            guid,
            started,
            completed,
            duration,
            runRecords,
        ] = getLabradDatabaseInfos(self.databaseAbsPath)
        nbTotalRun = len(runId)
        if nbTotalRun == 0:
            self.signalSendStatusBarMessage.emit("Database empty", "red")
            return
        self.signalSendStatusBarMessage.emit("Loading database", "orange")

        self.signalClearTableWidget.emit()

        # If we reach enough data, we emit the signal.
        if len(runId):
            self.signalAddRows.emit(
                runId,
                dim,
                experimentName,
                sampleName,
                runName,
                captured_run_id,
                guid,
                started,
                completed,
                duration,
                runRecords,
                nbTotalRun,
                self.databaseAbsPath,
            )

        # We show the database is now closed
        if self.properties.isDatabaseStared(self.databaseName):
            self.databaseUpdateIcon(row, "databaseStared.png")
        else:
            self.databaseUpdateIcon(row, "database.png")

        # To avoid the opening of two databases as once
        self._flagDatabaseClicking = False

        self.signalLabradDataClickDone.emit(self.databaseAbsPath, nbTotalRun)


    def databaseUpdateIcon(self, row: int,
                                 iconName: str) -> None:
        """
        Change the icon of a database of row to the new iconName.

        Args:
            row: Row of the database to the change the icon
            iconName: New icon name
        """

        self.item(row, 0).setIcon(QtGui.QIcon(os.path.join(PICTURESPATH, iconName)))

    def rowNumberFromText(self, text: str) -> int:
        """
        Return the row number where the displayed text corresponds to the input
        text.
        If no correspondance is found, return 0.

        Args:
            text: text you want the row
        """

        for row in range(self.rowCount()):
            if text==getDatabaseNameFromAbsPath(self.item(row, 0).text()):
                return row

        return 0

    ############################################################################
    #
    #
    #                           Called from other widgets
    #
    #
    ############################################################################

    @QtCore.pyqtSlot(str)
    def folderOpened(self, directory: str) -> None:

        self.folderClicked(directory)

    @QtCore.pyqtSlot()
    def slotFromTableWidgetDataBaseDatabaseStars(self):

        databaseName = os.path.basename(self.databaseAbsPath)

        for row in range(self.rowCount()):
            if databaseName==self.item(row, 0).text():
                self.item(row, 0).setIcon(QtGui.QIcon(os.path.join(PICTURESPATH, 'databaseStared.png')))

    @QtCore.pyqtSlot()
    def slotFromTableWidgetDataBaseDatabaseUnstars(self):

        databaseName = os.path.basename(self.databaseAbsPath)

        for row in range(self.rowCount()):
            if databaseName==self.item(row, 0).text():
                self.item(row, 0).setIcon(QtGui.QIcon(os.path.join(PICTURESPATH, 'database.png')))<|MERGE_RESOLUTION|>--- conflicted
+++ resolved
@@ -13,14 +13,9 @@
     isLabradFolder,
     isQcodesData,
     sizeof_fmt,
-    getDatabaseNameFromAbsPath,
-    getLabradDataVaultNameFromAbsPath
+    getDatabaseNameFromAbsPath
 )
-<<<<<<< HEAD
-from ..sources.labradDatavault import getDatabaseInfos as getLabradDatabaseInfos
-=======
 from ..sources.labradDatavault import getLabradDatabaseInfos
->>>>>>> 23affe3d
 
 # Get the folder path for pictures
 PICTURESPATH = os.path.join(os.path.dirname(os.path.realpath(__file__)), 'pictures')
@@ -220,14 +215,6 @@
             # If it is a npz file
             elif nextPath[-3:].lower() in 'npz':
                 self.npzClick()
-<<<<<<< HEAD
-            elif isinstance(b, QtCore.QPoint):
-                # Job done, we restor the usual cursor
-                QtWidgets.QApplication.restoreOverrideCursor()
-                # We open a homemade menu
-                MenuDb(self.databaseAbsPath)
-=======
->>>>>>> 23affe3d
             # If it is a QCoDeS database
             elif isQcodesData(currentItem):
                 self.databaseClick()
@@ -381,11 +368,7 @@
 
         self._flagDatabaseClicking = True
 
-<<<<<<< HEAD
-        row = self.rowNumberFromText(getLabradDataVaultNameFromAbsPath(self.databaseAbsPath))
-=======
         row = self.rowNumberFromText(getDatabaseNameFromAbsPath(self.databaseAbsPath))
->>>>>>> 23affe3d
 
         # We show the database is now opened
         if self.properties.isDatabaseStared(self.databaseName):
